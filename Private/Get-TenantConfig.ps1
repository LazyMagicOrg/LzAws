--- conflicted
+++ resolved
@@ -30,158 +30,122 @@
         [string]$TenantKey
     )
     
-    try {
-        Write-LzAwsVerbose "Generating kvs entries for tenant '$TenantKey'"
 
-<<<<<<< HEAD
-        try {
-            $SystemConfig = Get-SystemConfig 
-            $Config = $SystemConfig.Config
-            $Region = $SystemConfig.Region
-            $SystemKey = $Config.SystemKey
-            $SystemSuffix = $Config.SystemSuffix
-            $Behaviors = $Config.Behaviors
-            $Environment = $Config.Environment  
-        }
-        catch {
-            Write-Host "Error: Failed to load system configuration"
-            Write-Host "Hints:"
-            Write-Host "  - Check if systemconfig.yaml exists and is valid"
-            Write-Host "  - Verify AWS credentials are properly configured"
-            Write-Host "  - Ensure you have sufficient permissions"
-            Write-Host "Error Details: $($_.Exception.Message)"
-            Write-Error "Failed to load system configuration: $($_.Exception.Message)" -ErrorAction Stop
-        }
-=======
+    Write-LzAwsVerbose "Generating kvs entries for tenant '$TenantKey'"
+
+    $ProfileName = $script:ProfileName  
+    $Region = $script:Region
     $Config = $script:Config
-    $Region = $script:Region
     $SystemKey = $Config.SystemKey
     $SystemSuffix = $Config.SystemSuffix
     $Behaviors = $Config.Behaviors
-    $Environment = $Config.Environment  
+    $Environment = $Config.Environment
 
     # Check that the supplied tenantKey is in the SystemConfig.yaml and grab the tenant properties
     if($Config.Tenants.ContainsKey($TenantKey) -eq $false) {
-        throw "The tenant key $TenantKey is not defined in the SystemConfig.yaml file."
-        
+        $errorMessage = @"
+Error: Tenant '$TenantKey' is not defined in the SystemConfig.yaml file
+Function: Get-TenantConfig
+Hints:
+- Check if the tenant is defined in systemconfig.yaml
+- Verify the tenant key is spelled correctly
+- Ensure the tenant configuration is properly formatted
+"@
+        throw $errorMessage
     }
     $TenantConfig = $Config.Tenants[$TenantKey]
 
     $TenantConfigOut = @{}
->>>>>>> 7a276d92
 
-        # Check that the supplied tenantKey is in the SystemConfig.yaml and grab the tenant properties
-        if($Config.Tenants.ContainsKey($TenantKey) -eq $false) {
-            Write-Host "Error: Tenant '$TenantKey' is not defined in the SystemConfig.yaml file"
-            Write-Host "Hints:"
-            Write-Host "  - Check if the tenant is defined in systemconfig.yaml"
-            Write-Host "  - Verify the tenant key is spelled correctly"
-            Write-Host "  - Ensure the tenant configuration is properly formatted"
-            Write-Error "Tenant '$TenantKey' is not defined in the SystemConfig.yaml file" -ErrorAction Stop
-        }
-        $TenantConfig = $Config.Tenants[$TenantKey]
+    # Get service stack outputs     
+    $ServiceStackOutputDict = Get-StackOutputs ($Config.SystemKey + "---service")
 
-        $TenantConfigOut = @{}
+    # Convert the SystemBehaviors to a HashTable
+    try {
+        $SystemBehaviors = Get-BehaviorsHashTable "{ss}" $Environment $Region $Behaviors $ServiceStackOutputDict 0
+    }
+    catch {
+        $errorMessage = @"
+Error: Failed to process system behaviors
+Function: Get-TenantConfig
+Hints:
+- Check if behaviors are properly defined in systemconfig.yaml
+- Verify the behavior format is correct
+- Ensure all required behavior properties are present
+- Review the behavior configuration syntax
 
-        # Get service stack outputs     
+Error Details: $($_.Exception.Message)
+"@
+        throw $errorMessage
+    }
+
+    # Generate tenant kvs entry
+    try {
+        $ProcessedTenant = Get-TenantKVSEntry $SystemKey $SystemSuffix $Environment $Region $SystemBehaviors $TenantKey $TenantConfig $ServiceStackOutputDict 
+    }
+    catch {
+        $errorMessage = @"
+Error: Failed to generate tenant KVS entry for tenant '$TenantKey'
+Function: Get-TenantConfig
+Hints:
+- Check tenant configuration in systemconfig.yaml
+- Verify all required tenant properties are present
+- Ensure the tenant domain is properly configured
+- Review the tenant's root domain settings
+
+Error Details: $($_.Exception.Message)
+"@
+        throw $errorMessage
+    }
+
+    # Create and append the tenant kvs entry
+    $TenantConfigOut[$TenantConfig.RootDomain] = $ProcessedTenant
+    $ProcessedTenantJson = $ProcessedTenant | ConvertTo-Json -Compress -Depth 10    
+    Write-LzAwsVerbose $ProcessedTenantJson
+    Write-LzAwsVerbose $ProcessedTenantJson.Length
+
+    # GetAsset Names allows us to see the asset names that will be created for the tenant kvs entry
+    $Assetnames = Get-AssetNames $ProcessedTenant $true
+    Write-LzAwsVerbose "Tenant Asset Names"
+    foreach($AssetName in $Assetnames) {
+        Write-LzAwsVerbose $AssetName
+    }
+
+    # Generate subtenant kvs entries
+    Write-LzAwsVerbose "Processing SubTenants"
+    $Subtenants = @()
+    foreach($Subtenant in $TenantConfig.SubTenants.GetEnumerator()) {
         try {
-            $ServiceStackOutputDict = Get-StackOutputs ($Config.SystemKey + "---service")
+            $ProcessedSubtenant = Get-SubtenantKVSEntry $ProcessedTenant $Subtenant.Value $Subtenant.Key $ServiceStackOutputDict
+            $TenantConfigOut[$Subtenant.Value.Subdomain + "." + $TenantConfig.RootDomain] = $ProcessedSubtenant
+            $ProcessedSubtenantJson = $ProcessedSubtenant | ConvertTo-Json -Compress -Depth 10  
+            Write-LzAwsVerbose $ProcessedSubtenantJson
+            Write-LzAwsVerbose $ProcessedSubtenantJson.Length
+            $Subtenants += $ProcessedSubtenant
+
+            $Assetnames = Get-AssetNames $ProcessedSubtenant 2 $true
+            Write-LzAwsVerbose "Subtenant Asset Names"
+            foreach($AssetName in $Assetnames) {
+                Write-LzAwsVerbose $AssetName
+            }
         }
         catch {
-            Write-Host "Error: Failed to get service stack outputs"
-            Write-Host "Hints:"
-            Write-Host "  - Check if the service stack exists"
-            Write-Host "  - Verify the stack name is correct"
-            Write-Host "  - Ensure the stack has outputs defined"
-            Write-Host "Stack: $($Config.SystemKey)---service"
-            Write-Host "Error Details: $($_.Exception.Message)"
-            Write-Error "Failed to get service stack outputs for stack '$($Config.SystemKey)---service': $($_.Exception.Message)" -ErrorAction Stop
+            $errorMessage = @"
+Error: Failed to process subtenant '$($Subtenant.Key)'
+Function: Get-TenantConfig
+Hints:
+- Check subtenant configuration in systemconfig.yaml
+- Verify all required subtenant properties are present
+- Ensure the subtenant domain is properly configured
+- Review the subtenant's domain and behavior settings
+
+Error Details: $($_.Exception.Message)
+"@
+            throw $errorMessage
         }
+    }
 
-        # Convert the SystemBehaviors to a HashTable
-        try {
-            Write-Host "debug Get-TenantConfig"
-            $SystemBehaviors = Get-BehaviorsHashTable "{ss}" $Environment $Region $Behaviors $ServiceStackOutputDict 0
-        }
-        catch {
-            Write-Host "Error: Failed to process system behaviors"
-            Write-Host "Hints:"
-            Write-Host "  - Check if behaviors are properly defined in systemconfig.yaml"
-            Write-Host "  - Verify the behavior format is correct"
-            Write-Host "  - Ensure all required behavior properties are present"
-            Write-Host "Error Details: $($_.Exception.Message)"
-            Write-Error "Failed to process system behaviors: $($_.Exception.Message)" -ErrorAction Stop
-        }
+    $TenantConfigJson = $TenantConfigOut | ConvertTo-Json -Depth 10  
+    return $TenantConfigJson
 
-        # Generate tenant kvs entry
-        try {
-            $ProcessedTenant = Get-TenantKVSEntry $SystemKey $SystemSuffix $Environment $Region $SystemBehaviors $TenantKey $TenantConfig $ServiceStackOutputDict 
-        }
-        catch {
-            Write-Host "Error: Failed to generate tenant KVS entry"
-            Write-Host "Hints:"
-            Write-Host "  - Check tenant configuration in systemconfig.yaml"
-            Write-Host "  - Verify all required tenant properties are present"
-            Write-Host "  - Ensure the tenant domain is properly configured"
-            Write-Host "Tenant: $TenantKey"
-            Write-Host "Error Details: $($_.Exception.Message)"
-            Write-Error "Failed to generate tenant KVS entry for tenant '$TenantKey': $($_.Exception.Message)" -ErrorAction Stop
-        }
-
-        # Create and append the tenant kvs entry
-        $TenantConfigOut[$TenantConfig.RootDomain] = $ProcessedTenant
-        $ProcessedTenantJson = $ProcessedTenant | ConvertTo-Json -Compress -Depth 10    
-        Write-LzAwsVerbose $ProcessedTenantJson
-        Write-LzAwsVerbose $ProcessedTenantJson.Length
-
-        # GetAsset Names allows us to see the asset names that will be created for the tenant kvs entry
-        $Assetnames = Get-AssetNames $ProcessedTenant $true
-        Write-LzAwsVerbose "Tenant Asset Names"
-        foreach($AssetName in $Assetnames) {
-            Write-LzAwsVerbose $AssetName
-        }
-
-        # Generate subtenant kvs entries
-        Write-LzAwsVerbose "Processing SubTenants"
-        $Subtenants = @()
-        foreach($Subtenant in $TenantConfig.SubTenants.GetEnumerator()) {
-            try {
-                $ProcessedSubtenant = Get-SubtenantKVSEntry $ProcessedTenant $Subtenant.Value $Subtenant.Key $ServiceStackOutputDict
-                $TenantConfigOut[$Subtenant.Value.Subdomain + "." + $TenantConfig.RootDomain] = $ProcessedSubtenant
-                $ProcessedSubtenantJson = $ProcessedSubtenant | ConvertTo-Json -Compress -Depth 10  
-                Write-LzAwsVerbose $ProcessedSubtenantJson
-                Write-LzAwsVerbose $ProcessedSubtenantJson.Length
-                $Subtenants += $ProcessedSubtenant
-
-                $Assetnames = Get-AssetNames $ProcessedSubtenant 2 $true
-                Write-LzAwsVerbose "Subtenant Asset Names"
-                foreach($AssetName in $Assetnames) {
-                    Write-LzAwsVerbose $AssetName
-                }
-            }
-            catch {
-                Write-Host "Error: Failed to process subtenant '$($Subtenant.Key)'"
-                Write-Host "Hints:"
-                Write-Host "  - Check subtenant configuration in systemconfig.yaml"
-                Write-Host "  - Verify all required subtenant properties are present"
-                Write-Host "  - Ensure the subtenant domain is properly configured"
-                Write-Host "Subtenant: $($Subtenant.Key)"
-                Write-Host "Error Details: $($_.Exception.Message)"
-                Write-Error "Failed to process subtenant '$($Subtenant.Key)': $($_.Exception.Message)" -ErrorAction Stop
-            }
-        }
-
-        $TenantConfigJson = $TenantConfigOut | ConvertTo-Json -Depth 10  
-        return $TenantConfigJson
-    }
-    catch {
-        Write-Host "Error: Failed to generate tenant configuration"
-        Write-Host "Hints:"
-        Write-Host "  - Check system configuration and tenant settings"
-        Write-Host "  - Verify AWS service status"
-        Write-Host "  - Ensure all required resources are available"
-        Write-Host "Tenant: $TenantKey"
-        Write-Host "Error Details: $($_.Exception.Message)"
-        Write-Error "Failed to generate tenant configuration for tenant '$TenantKey': $($_.Exception.Message)" -ErrorAction Stop
-    }
 }