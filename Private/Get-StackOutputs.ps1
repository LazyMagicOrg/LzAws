--- conflicted
+++ resolved
@@ -1,77 +1,80 @@
 function Get-StackOutputs {
 	[CmdletBinding()]
 	param (
-<<<<<<< HEAD
 		[Parameter(Mandatory=$true)]
 		[ValidateNotNullOrEmpty()]
 		[string]$SourceStackName
 	)
 
+	$ProfileName = $script:ProfileName
+	$Region = $script:Region
+	$Account = $script:Account
+
+	if ($null -eq $ProfileName -or $null -eq $Region -or $null -eq $Account) {
+		$errorMessage = @"
+Error: Required AWS configuration is missing
+Function: Get-StackOutputs
+Hints:
+  - Check if AWS region is set
+  - Verify AWS account is configured
+  - Ensure AWS profile name is set
+  - Review AWS configuration settings
+"@
+		throw $errorMessage
+	}
+
+	Write-LzAwsVerbose "Getting stack outputs for '$SourceStackName'"
+	
 	try {
-		Write-LzAwsVerbose "Getting stack outputs for '$SourceStackName'"
-		
-		try {
-			$Stack = Get-CFNStack -StackName $SourceStackName 
-		}
-		catch {
-			if ($_.Exception.Message -like "*does not exist*") {
-				Write-Host "Error: CloudFormation stack '$SourceStackName' does not exist"
-				Write-Host "Hints:"
-				Write-Host "  - Check if the stack was deployed successfully"
-				Write-Host "  - Verify the stack name is correct"
-				Write-Host "  - Ensure you're using the correct AWS region"
-				Write-Error "CloudFormation stack '$SourceStackName' does not exist" -ErrorAction Stop
-			}
-			throw
-		}
-
-		if ($null -eq $Stack) {
-			Write-Host "Error: Failed to retrieve CloudFormation stack '$SourceStackName'"
-			Write-Host "Hints:"
-			Write-Host "  - Check AWS credentials and permissions"
-			Write-Host "  - Verify the stack exists and is accessible"
-			Write-Host "  - Ensure you have cloudformation:DescribeStacks permission"
-			Write-Error "Failed to retrieve CloudFormation stack '$SourceStackName'" -ErrorAction Stop
-		}
-
-		if ($null -eq $Stack.Outputs) {
-			Write-Host "Error: CloudFormation stack '$SourceStackName' has no outputs"
-			Write-Host "Hints:"
-			Write-Host "  - Check if the stack template defines outputs"
-			Write-Host "  - Verify the stack deployment completed successfully"
-			Write-Host "  - Ensure the stack is not in a failed state"
-			Write-Error "CloudFormation stack '$SourceStackName' has no outputs" -ErrorAction Stop
-		}
-
-		$OutputDictionary = @{}
-		foreach($Output in $Stack.Outputs) {
-			$OutputDictionary[$Output.OutputKey] = $Output.OutputValue
-		}
-
-		Write-LzAwsVerbose "Retrieved $($OutputDictionary.Count) stack outputs"
-		return $OutputDictionary
+		$Stack = Get-CFNStack -StackName $SourceStackName -ProfileName $ProfileName -Region $Region
 	}
 	catch {
-		Write-Host "Error: Failed to get stack outputs for '$SourceStackName'"
-		Write-Host "Hints:"
-		Write-Host "  - Check AWS service status"
-		Write-Host "  - Verify network connectivity to AWS"
-		Write-Host "  - Ensure AWS credentials are valid"
-		Write-Host "Error Details: $($_.Exception.Message)"
-		Write-Error "Failed to get stack outputs for '$SourceStackName': $($_.Exception.Message)" -ErrorAction Stop
+		if ($_.Exception.Message -like "*does not exist*") {
+			$errorMessage = @"
+Error: CloudFormation stack '$SourceStackName' does not exist
+Function: Get-StackOutputs
+Hints:
+  - Check if the stack was deployed successfully
+  - Verify the stack name is correct
+  - Ensure you're using the correct AWS region
+  - Review CloudFormation console for stack status
+"@
+			throw $errorMessage
+		}
+		throw
 	}
-=======
-	    [string]$SourceStackName
-        )
-    $ProfileName = $script:ProfileName
-    $Region = $script:Region
-    $Account = $script:Account
-    Write-LzAwsVerbose "Getting stack outputs for $SourceStackName"
-    $Stack = Get-CFNStack -StackName $SourceStackName -ProfileName $ProfileName -Region $Region
-    $OutputDictionary = @{}
-    foreach($Output in $Stack.Outputs) {
-        $OutputDictionary[$Output.OutputKey] = $Output.OutputValue
-    }
-    return $OutputDictionary
->>>>>>> 7a276d92
+
+	if ($null -eq $Stack) {
+		$errorMessage = @"
+Error: Failed to retrieve CloudFormation stack '$SourceStackName'
+Function: Get-StackOutputs
+Hints:
+  - Check AWS credentials and permissions
+  - Verify the stack exists and is accessible
+  - Ensure you have cloudformation:DescribeStacks permission
+  - Review AWS IAM permissions
+"@
+		throw $errorMessage
+	}
+
+	if ($null -eq $Stack.Outputs) {
+		$errorMessage = @"
+Error: CloudFormation stack '$SourceStackName' has no outputs
+Function: Get-StackOutputs
+Hints:
+  - Check if the stack template defines outputs
+  - Verify the stack deployment completed successfully
+  - Ensure the stack is not in a failed state
+  - Review CloudFormation template outputs section
+"@
+		throw $errorMessage
+	}
+
+	$OutputDictionary = @{}
+	foreach($Output in $Stack.Outputs) {
+		$OutputDictionary[$Output.OutputKey] = $Output.OutputValue
+	}
+
+	Write-LzAwsVerbose "Retrieved $($OutputDictionary.Count) stack outputs"
+	return $OutputDictionary
 }