function Get-CDNLogBucketName {
    [CmdletBinding()]
    param(
        [Parameter(Mandatory=$true)]
<<<<<<< HEAD
        [PSCustomObject]$SystemConfig,
        
        [Parameter(Mandatory=$true)]
        [string]$TenantKey
    )

    try {
        if ($null -eq $SystemConfig) {
            Write-Host "Error: System configuration is required"
            Write-Host "Hints:"
            Write-Host "  - Ensure Get-SystemConfig was called successfully"
            Write-Host "  - Check if systemconfig.yaml exists and is valid"
            Write-Host "  - Verify AWS credentials are properly configured"
            Write-Error "System configuration is required" -ErrorAction Stop
        }

        if ($null -eq $SystemConfig.Config) {
            Write-Host "Error: System configuration is missing Config property"
            Write-Host "Hints:"
            Write-Host "  - Check if systemconfig.yaml has the correct structure"
            Write-Host "  - Verify the Config property is properly set"
            Write-Host "  - Ensure Get-SystemConfig is returning the expected format"
            Write-Error "System configuration is missing Config property" -ErrorAction Stop
        }

        if ([string]::IsNullOrEmpty($SystemConfig.Config.SystemKey)) {
            Write-Host "Error: SystemKey is missing from configuration"
            Write-Host "Hints:"
            Write-Host "  - Check if SystemKey is defined in systemconfig.yaml"
            Write-Host "  - Verify the value is not empty"
            Write-Host "  - Ensure the configuration is properly loaded"
            Write-Error "SystemKey is missing from configuration" -ErrorAction Stop
        }

        if ([string]::IsNullOrEmpty($SystemConfig.Config.SystemSuffix)) {
            Write-Host "Error: SystemSuffix is missing from configuration"
            Write-Host "Hints:"
            Write-Host "  - Check if SystemSuffix is defined in systemconfig.yaml"
            Write-Host "  - Verify the value is not empty"
            Write-Host "  - Ensure the configuration is properly loaded"
            Write-Error "SystemSuffix is missing from configuration" -ErrorAction Stop
        }
=======
        [string]$TenantKey
    )

    $Config = $script:Config
    $SystemKey = $Config.SystemKey
    $SystemSuffix = $Config.SystemSuffix
    $Tenant = $Config.Tenants[$TenantKey]
    $TenantSuffix = $SystemSuffix
    if($Tenant.PSObject.Properties.Name -contains "Suffix") {
        $TenantSuffix = $Tenant.Suffix
    }
>>>>>>> 7a276d92

        if ([string]::IsNullOrEmpty($TenantKey)) {
            Write-Host "Error: TenantKey is required"
            Write-Host "Hints:"
            Write-Host "  - Provide a valid tenant key"
            Write-Host "  - Check if the tenant key is properly formatted"
            Write-Host "  - Ensure the tenant exists in the system"
            Write-Error "TenantKey is required" -ErrorAction Stop
        }

        if ($null -eq $SystemConfig.Config.Tenants) {
            Write-Host "Error: Tenants configuration is missing"
            Write-Host "Hints:"
            Write-Host "  - Check if Tenants section exists in systemconfig.yaml"
            Write-Host "  - Verify the Tenants property is properly configured"
            Write-Host "  - Ensure the configuration includes tenant definitions"
            Write-Error "Tenants configuration is missing" -ErrorAction Stop
        }

        if (-not $SystemConfig.Config.Tenants.ContainsKey($TenantKey)) {
            Write-Host "Error: Tenant '$TenantKey' not found in configuration"
            Write-Host "Hints:"
            Write-Host "  - Check if the tenant is defined in systemconfig.yaml"
            Write-Host "  - Verify the tenant key is spelled correctly"
            Write-Host "  - Ensure the tenant is properly configured"
            Write-Error "Tenant '$TenantKey' not found in configuration" -ErrorAction Stop
        }

        $Config = $SystemConfig.Config
        $SystemKey = $Config.SystemKey
        $SystemSuffix = $Config.SystemSuffix
        $Tenant = $Config.Tenants[$TenantKey]
        $TenantSuffix = $SystemSuffix
        if($Tenant.PSObject.Properties.Name -contains "Suffix") {
            $TenantSuffix = $Tenant.Suffix
        }

        $CDNLogBucket = $SystemKey + "-" + $TenantKey + "--cdnlog-" + $TenantSuffix
        Write-LzAwsVerbose "Generated CDN log bucket name: $CDNLogBucket"
        return $CDNLogBucket
    }
    catch {
        Write-Host "Error: Failed to generate CDN log bucket name"
        Write-Host "Hints:"
        Write-Host "  - Check if all required configuration values are present"
        Write-Host "  - Verify the tenant key format is valid"
        Write-Host "  - Ensure the system configuration is properly loaded"
        Write-Host "Error Details: $($_.Exception.Message)"
        Write-Error "Failed to generate CDN log bucket name: $($_.Exception.Message)" -ErrorAction Stop
    }
}<|MERGE_RESOLUTION|>--- conflicted
+++ resolved
@@ -2,50 +2,8 @@
     [CmdletBinding()]
     param(
         [Parameter(Mandatory=$true)]
-<<<<<<< HEAD
         [PSCustomObject]$SystemConfig,
-        
         [Parameter(Mandatory=$true)]
-        [string]$TenantKey
-    )
-
-    try {
-        if ($null -eq $SystemConfig) {
-            Write-Host "Error: System configuration is required"
-            Write-Host "Hints:"
-            Write-Host "  - Ensure Get-SystemConfig was called successfully"
-            Write-Host "  - Check if systemconfig.yaml exists and is valid"
-            Write-Host "  - Verify AWS credentials are properly configured"
-            Write-Error "System configuration is required" -ErrorAction Stop
-        }
-
-        if ($null -eq $SystemConfig.Config) {
-            Write-Host "Error: System configuration is missing Config property"
-            Write-Host "Hints:"
-            Write-Host "  - Check if systemconfig.yaml has the correct structure"
-            Write-Host "  - Verify the Config property is properly set"
-            Write-Host "  - Ensure Get-SystemConfig is returning the expected format"
-            Write-Error "System configuration is missing Config property" -ErrorAction Stop
-        }
-
-        if ([string]::IsNullOrEmpty($SystemConfig.Config.SystemKey)) {
-            Write-Host "Error: SystemKey is missing from configuration"
-            Write-Host "Hints:"
-            Write-Host "  - Check if SystemKey is defined in systemconfig.yaml"
-            Write-Host "  - Verify the value is not empty"
-            Write-Host "  - Ensure the configuration is properly loaded"
-            Write-Error "SystemKey is missing from configuration" -ErrorAction Stop
-        }
-
-        if ([string]::IsNullOrEmpty($SystemConfig.Config.SystemSuffix)) {
-            Write-Host "Error: SystemSuffix is missing from configuration"
-            Write-Host "Hints:"
-            Write-Host "  - Check if SystemSuffix is defined in systemconfig.yaml"
-            Write-Host "  - Verify the value is not empty"
-            Write-Host "  - Ensure the configuration is properly loaded"
-            Write-Error "SystemSuffix is missing from configuration" -ErrorAction Stop
-        }
-=======
         [string]$TenantKey
     )
 
@@ -57,55 +15,9 @@
     if($Tenant.PSObject.Properties.Name -contains "Suffix") {
         $TenantSuffix = $Tenant.Suffix
     }
->>>>>>> 7a276d92
 
-        if ([string]::IsNullOrEmpty($TenantKey)) {
-            Write-Host "Error: TenantKey is required"
-            Write-Host "Hints:"
-            Write-Host "  - Provide a valid tenant key"
-            Write-Host "  - Check if the tenant key is properly formatted"
-            Write-Host "  - Ensure the tenant exists in the system"
-            Write-Error "TenantKey is required" -ErrorAction Stop
-        }
+    $CDNLogBucket = $SystemKey + "-" + $TenantKey + "--cdnlog-" + $TenantSuffix
+    Write-LzAwsVerbose "Generated CDN log bucket name: $CDNLogBucket"
+    return $CDNLogBucket
 
-        if ($null -eq $SystemConfig.Config.Tenants) {
-            Write-Host "Error: Tenants configuration is missing"
-            Write-Host "Hints:"
-            Write-Host "  - Check if Tenants section exists in systemconfig.yaml"
-            Write-Host "  - Verify the Tenants property is properly configured"
-            Write-Host "  - Ensure the configuration includes tenant definitions"
-            Write-Error "Tenants configuration is missing" -ErrorAction Stop
-        }
-
-        if (-not $SystemConfig.Config.Tenants.ContainsKey($TenantKey)) {
-            Write-Host "Error: Tenant '$TenantKey' not found in configuration"
-            Write-Host "Hints:"
-            Write-Host "  - Check if the tenant is defined in systemconfig.yaml"
-            Write-Host "  - Verify the tenant key is spelled correctly"
-            Write-Host "  - Ensure the tenant is properly configured"
-            Write-Error "Tenant '$TenantKey' not found in configuration" -ErrorAction Stop
-        }
-
-        $Config = $SystemConfig.Config
-        $SystemKey = $Config.SystemKey
-        $SystemSuffix = $Config.SystemSuffix
-        $Tenant = $Config.Tenants[$TenantKey]
-        $TenantSuffix = $SystemSuffix
-        if($Tenant.PSObject.Properties.Name -contains "Suffix") {
-            $TenantSuffix = $Tenant.Suffix
-        }
-
-        $CDNLogBucket = $SystemKey + "-" + $TenantKey + "--cdnlog-" + $TenantSuffix
-        Write-LzAwsVerbose "Generated CDN log bucket name: $CDNLogBucket"
-        return $CDNLogBucket
-    }
-    catch {
-        Write-Host "Error: Failed to generate CDN log bucket name"
-        Write-Host "Hints:"
-        Write-Host "  - Check if all required configuration values are present"
-        Write-Host "  - Verify the tenant key format is valid"
-        Write-Host "  - Ensure the system configuration is properly loaded"
-        Write-Host "Error Details: $($_.Exception.Message)"
-        Write-Error "Failed to generate CDN log bucket name: $($_.Exception.Message)" -ErrorAction Stop
-    }
 }