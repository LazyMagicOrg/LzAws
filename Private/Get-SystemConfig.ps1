function Get-SystemConfig {
	# Load the systemconfig.yaml file
	$FilePath = Find-FileUp "systemconfig.yaml" -ErrorAction SilentlyContinue

	if($null -eq $FilePath -or -not (Test-Path $FilePath)) {
		Write-Host "Error: Can't find systemconfig.yaml."
		Write-Host "Hints:"
		Write-Host "  - Are you running this from the root of a solution?"
		Write-Host "  - Do you have a systemconfig.yaml file in a folder above the solution folder?"
		Write-Error "Cannot find systemconfig.yaml file" -ErrorAction Stop
	}

	try {
		$Config = Get-Content -Path $FilePath | ConvertFrom-Yaml
		$ProfileName = $Config.Profile

		# Load configuration from YAML file
		Write-LzAwsVerbose ("Getting system config for: " + $Config.SystemKey)
		Write-LzAwsVerbose "Loaded system configuration from $FilePath"
		Write-LzAwsVerbose "Setting profile to $ProfileName"

<<<<<<< HEAD
		Set-AWSCredential -ProfileName $ProfileName -Scope Global
=======
	try {
		$null = Set-AWSCredential -ProfileName $ProfileName -Scope Global
	} catch {
		throw "Failed to set AWS Profile to $ProfileName"
	}
>>>>>>> 7a276d92

		# Load System level configuration properties we process
		$CurrentProfile = Get-AWSCredential
		$Value = @{
			Config = $Config
			Account = $CurrentProfile.accountId
			Region = $CurrentProfile.region
			ProfileName = $ProfileName
		}
		return $Value
	}
	catch {
		if ($_.Exception.Message -like "*Set-AWSCredential*") {
			Write-Host "Error: Failed to set AWS profile to '$ProfileName'"
			Write-Host "Hints:"
			Write-Host "  - Have you logged in? aws sso login --profile $ProfileName"
			Write-Host "  - Check if the profile exists in your AWS credentials file"
			Write-Host "  - Verify the profile has valid credentials"
			Write-Host "  - Try running 'aws configure list-profiles' to see available profiles"
			Write-Error "Failed to set AWS profile to '$ProfileName'" -ErrorAction Stop
		}
		Write-Error "Failed to load system configuration: $($_.Exception.Message)" -ErrorAction Stop
	}
<<<<<<< HEAD
=======

	# Create module level variables for use in other module functions called after this function
	$script:Config = $Config
	$script:Account = $CurrentProfile.accountId
	$script:Region = $CurrentProfile.region
	$script:ProfileName = $ProfileName

	if($Config.Region -ne $CurrentProfile.region) {
		throw "Region mismatch: $($Config.Region) != $($CurrentProfile.region) Current AWS Profile region must be $($Config.Region)."
	}	

	return $Value
>>>>>>> 7a276d92
}<|MERGE_RESOLUTION|>--- conflicted
+++ resolved
@@ -1,69 +1,65 @@
 function Get-SystemConfig {
+	Write-LzAwsVerbose "Loading systemconfig.yaml"
 	# Load the systemconfig.yaml file
 	$FilePath = Find-FileUp "systemconfig.yaml" -ErrorAction SilentlyContinue
 
 	if($null -eq $FilePath -or -not (Test-Path $FilePath)) {
-		Write-Host "Error: Can't find systemconfig.yaml."
-		Write-Host "Hints:"
-		Write-Host "  - Are you running this from the root of a solution?"
-		Write-Host "  - Do you have a systemconfig.yaml file in a folder above the solution folder?"
-		Write-Error "Cannot find systemconfig.yaml file" -ErrorAction Stop
+		$errorMessage = @"
+Error: Can't find systemconfig.yaml.
+Function: Get-SystemConfig
+Hints:
+  - Are you running this from the root of a solution?
+  - Do you have a systemconfig.yaml file in a folder above the solution folder?
+  - Check if the file name is exactly 'systemconfig.yaml' (case sensitive)
+"@
+		throw $errorMessage
 	}
 
 	try {
 		$Config = Get-Content -Path $FilePath | ConvertFrom-Yaml
-		$ProfileName = $Config.Profile
+	} catch {
+		$errorMessage = @"
+Error: Failed to convert systemconfig.yaml to a dictionary
+Function: Get-SystemConfig
+Hints:
+  - Check if the systemconfig.yaml file is valid YAML
+  - Ensure the file is not corrupted or missing any required fields
+  - Verify the file is in the correct format
+"@
+		throw $errorMessage
+	}
+	
+	$ProfileName = $Config.Profile
 
-		# Load configuration from YAML file
-		Write-LzAwsVerbose ("Getting system config for: " + $Config.SystemKey)
-		Write-LzAwsVerbose "Loaded system configuration from $FilePath"
-		Write-LzAwsVerbose "Setting profile to $ProfileName"
+	try {
+		Set-AWSCredential -ProfileName $ProfileName  -Scope Global
+	} catch {
+		$errorMessage = @"
+Error: Failed to set AWS profile to '$ProfileName'
+Function: Get-SystemConfig
+Hints:
+  - Have you logged in? aws sso login --profile $ProfileName
+  - Check if the profile exists in your AWS credentials file
+  - Verify the profile has valid credentials
+  - Try running 'aws configure list-profiles' to see available profiles
+"@
+		throw $errorMessage
+	}
 
-<<<<<<< HEAD
-		Set-AWSCredential -ProfileName $ProfileName -Scope Global
-=======
-	try {
-		$null = Set-AWSCredential -ProfileName $ProfileName -Scope Global
-	} catch {
-		throw "Failed to set AWS Profile to $ProfileName"
+	# Load System level configuration properties we process
+	$CurrentProfile = Get-AWSCredential
+	$Value = @{
+		Config = $Config
+		Account = $CurrentProfile.accountId
+		Region = $CurrentProfile.region
+		ProfileName = $ProfileName
 	}
->>>>>>> 7a276d92
-
-		# Load System level configuration properties we process
-		$CurrentProfile = Get-AWSCredential
-		$Value = @{
-			Config = $Config
-			Account = $CurrentProfile.accountId
-			Region = $CurrentProfile.region
-			ProfileName = $ProfileName
-		}
-		return $Value
-	}
-	catch {
-		if ($_.Exception.Message -like "*Set-AWSCredential*") {
-			Write-Host "Error: Failed to set AWS profile to '$ProfileName'"
-			Write-Host "Hints:"
-			Write-Host "  - Have you logged in? aws sso login --profile $ProfileName"
-			Write-Host "  - Check if the profile exists in your AWS credentials file"
-			Write-Host "  - Verify the profile has valid credentials"
-			Write-Host "  - Try running 'aws configure list-profiles' to see available profiles"
-			Write-Error "Failed to set AWS profile to '$ProfileName'" -ErrorAction Stop
-		}
-		Write-Error "Failed to load system configuration: $($_.Exception.Message)" -ErrorAction Stop
-	}
-<<<<<<< HEAD
-=======
-
+	
 	# Create module level variables for use in other module functions called after this function
 	$script:Config = $Config
 	$script:Account = $CurrentProfile.accountId
 	$script:Region = $CurrentProfile.region
 	$script:ProfileName = $ProfileName
-
-	if($Config.Region -ne $CurrentProfile.region) {
-		throw "Region mismatch: $($Config.Region) != $($CurrentProfile.region) Current AWS Profile region must be $($Config.Region)."
-	}	
-
+	
 	return $Value
->>>>>>> 7a276d92
 }