<#
.SYNOPSIS
    Deploys a tenant configuration to AWS
.DESCRIPTION
    Deploys or updates a tenant's configuration and resources in AWS environment,
    including necessary IAM roles, policies, and related resources.
.PARAMETER TenantKey
    The unique identifier for the tenant that matches a tenant defined in SystemConfig.yaml
.EXAMPLE
    Deploy-TenantAws -TenantKey "tenant123"
    Deploys the specified tenant configuration to AWS
.NOTES
    Requires valid AWS credentials and appropriate permissions
    The tenantKey must match a tenant defined in the SystemConfig.yaml file
.OUTPUTS
    None
#>
function Deploy-TenantAws {
    [CmdletBinding()]
    param( 
        [Parameter(Mandatory=$true)]
        [string]$TenantKey
    )

    try {
<<<<<<< HEAD
        try {
            Deploy-TenantResourcesAws $TenantKey
        }
        catch {
            Write-Host "Error: Failed to deploy tenant resources for '$TenantKey'"
            Write-Host "Hints:"
            Write-Host "  - Check if the tenant exists in systemconfig.yaml"
            Write-Host "  - Verify AWS resources are properly configured"
            Write-Host "  - Review AWS CloudTrail logs for deployment failures"
            Write-Host "Error Details: $($_.Exception.Message)"
            exit 1
        }

        Write-LzAwsVerbose "Deploying tenant stack"  
        try {
            $SystemConfig = Get-SystemConfig 
            $Config = $SystemConfig.Config
            $Environment = $Config.Environment
            $ProfileName = $Config.Profile
            $SystemKey = $Config.SystemKey
            $SystemSuffix = $Config.SystemSuffix
        }
        catch {
            Write-Host "Error: Failed to load system configuration for tenant '$TenantKey'"
            Write-Host "Hints:"
            Write-Host "  - Check if systemconfig.yaml exists and is valid"
            Write-Host "  - Verify AWS credentials are properly configured"
            Write-Host "  - Ensure you have sufficient permissions"
            Write-Host "Error Details: $($_.Exception.Message)"
            exit 1
        }
=======
        Get-SystemConfig # sets script scopevariables
        $Region = $script:Region
        $Account = $script:Account    
        $ProfileName = $script:ProfileName
        $Config = $script:Config

        Deploy-TenantResourcesAws $TenantKey

        Write-LzAwsVerbose "Deploying tenant stack"  
        $Environment = $Config.Environment
        $ProfileName = $Config.Profile
        $SystemKey = $Config.SystemKey
        $SystemSuffix = $Config.SystemSuffix
>>>>>>> 7a276d92

        $StackName = $Config.SystemKey + "-" + $TenantKey + "--tenant" 
        $ArtifactsBucket = $Config.SystemKey + "---artifacts-" + $Config.SystemSuffix

<<<<<<< HEAD
        try {
            $CdnLogBucketName = Get-CDNLogBucketName -SystemConfig $SystemConfig -TenantKey $TenantKey
        }
        catch {
            Write-Host "Error: Failed to get CDN log bucket name for tenant '$TenantKey'"
            Write-Host "Hints:"
            Write-Host "  - Check if the CDN log bucket exists"
            Write-Host "  - Verify the system stack is deployed"
            Write-Host "  - Ensure the tenant configuration is valid"
            Write-Host "Error Details: $($_.Exception.Message)"
            exit 1
        }
=======
        $CdnLogBucketName = Get-CDNLogBucketName -TenantKey $TenantKey
>>>>>>> 7a276d92

        $Tenant = $Config.Tenants[$TenantKey]

        # Validate required tenant properties
        $RequiredProps = @('RootDomain', 'HostedZoneId', 'AcmCertificateArn')
        foreach ($Prop in $RequiredProps) {
            if (-not $Tenant.ContainsKey($Prop) -or [string]::IsNullOrWhiteSpace($Tenant[$Prop])) {
                Write-Host "Error: Missing required property '$Prop' for tenant '$TenantKey'"
                Write-Host "Hints:"
                Write-Host "  - Check tenant configuration in systemconfig.yaml"
                Write-Host "  - Verify all required properties are defined"
                Write-Host "  - Ensure property values are not empty"
                exit 1
            }
        }

        $RootDomain = $Tenant.RootDomain
        if([string]::IsNullOrWhiteSpace($RootDomain)) {
            Write-Host "RootDomain is missing or empty."
            return $false
        }

        $HostedZoneId = $Tenant.HostedZoneId
        $AcmCertificateArn = $Tenant.AcmCertificateArn
        $TenantSuffix = $SystemSuffix # default
        if($Tenant.ContainsKey('TenantSuffix') -and ![string]::IsNullOrWhiteSpace($Tenant.TenantSuffix)) {
            $TenantSuffix = $Tenant.TenantSuffix    
        }

        # Get stack outputs
        $PolicyStackOutputDict = Get-StackOutputs ($Config.SystemKey + "---policies")

        # Create the parameters dictionary
        $ParametersDict = @{
            # SystemConfigFile values
            "SystemKeyParameter" = $SystemKey
            "EnvironmentParameter" = $Environment
            "TenantKeyParameter" = $TenantKey
            "GuidParameter" = $TenantSuffix
            "RootDomainParameter" = $RootDomain
            "HostedZoneIdParameter" = $HostedZoneId
            "AcmCertificateArnParameter" = $AcmCertificateArn

            # CFPolicyStack values
            "OriginRequestPolicyIdParameter" = $PolicyStackOutputDict["OriginRequestPolicyId"]
            "CachePolicyIdParameter" = $PolicyStackOutputDict["CachePolicyId"]
            "CacheByHeaderPolicyIdParameter" = $PolicyStackOutputDict["CacheByHeaderPolicyId"]
            "ApiCachePolicyIdParameter" = $PolicyStackOutputDict["ApiCachePolicyId"]
            "AuthConfigFunctionArnParameter" = $PolicyStackOutputDict["AuthConfigFunctionArn"]
            "RequestFunctionArnParameter" = $PolicyStackOutputDict["RequestFunctionArn"]
            "ApiRequestFunctionArnParameter" = $PolicyStackOutputDict["ApiRequestFunctionArn"]
        }

        # Deploy the stack using SAM CLI
        $Parameters = ConvertTo-ParameterOverrides -parametersDict $ParametersDict
        Write-Host "Deploying the stack $StackName" 
        sam deploy `
        --template-file Templates/sam.tenant.yaml `
        --s3-bucket $ArtifactsBucket `
        --stack-name $StackName `
        --parameter-overrides $Parameters `
        --capabilities CAPABILITY_IAM CAPABILITY_AUTO_EXPAND `
        --profile $ProfileName

        Write-LzAwsVerbose "Tenant deployment completed successfully for $TenantKey"
    }
    catch {
        Write-Host "Error: An unexpected error occurred while deploying tenant '$TenantKey'"
        Write-Host "Hints:"
        Write-Host "  - Check AWS service status"
        Write-Host "  - Verify tenant configuration is valid"
        Write-Host "  - Review AWS CloudTrail logs for details"
        Write-Host "Error Details: $($_.Exception.Message)"
        exit 1
    }
}
<|MERGE_RESOLUTION|>--- conflicted
+++ resolved
@@ -23,93 +23,48 @@
     )
 
     try {
-<<<<<<< HEAD
-        try {
-            Deploy-TenantResourcesAws $TenantKey
-        }
-        catch {
-            Write-Host "Error: Failed to deploy tenant resources for '$TenantKey'"
-            Write-Host "Hints:"
-            Write-Host "  - Check if the tenant exists in systemconfig.yaml"
-            Write-Host "  - Verify AWS resources are properly configured"
-            Write-Host "  - Review AWS CloudTrail logs for deployment failures"
-            Write-Host "Error Details: $($_.Exception.Message)"
-            exit 1
-        }
-
-        Write-LzAwsVerbose "Deploying tenant stack"  
-        try {
-            $SystemConfig = Get-SystemConfig 
-            $Config = $SystemConfig.Config
-            $Environment = $Config.Environment
-            $ProfileName = $Config.Profile
-            $SystemKey = $Config.SystemKey
-            $SystemSuffix = $Config.SystemSuffix
-        }
-        catch {
-            Write-Host "Error: Failed to load system configuration for tenant '$TenantKey'"
-            Write-Host "Hints:"
-            Write-Host "  - Check if systemconfig.yaml exists and is valid"
-            Write-Host "  - Verify AWS credentials are properly configured"
-            Write-Host "  - Ensure you have sufficient permissions"
-            Write-Host "Error Details: $($_.Exception.Message)"
-            exit 1
-        }
-=======
-        Get-SystemConfig # sets script scopevariables
-        $Region = $script:Region
-        $Account = $script:Account    
-        $ProfileName = $script:ProfileName
-        $Config = $script:Config
-
         Deploy-TenantResourcesAws $TenantKey
 
         Write-LzAwsVerbose "Deploying tenant stack"  
+
+        $null = Get-SystemConfig 
+        $ProfileName = $script:ProfileName
+        $Region = $script:Region
+        $Config = $script:Config
         $Environment = $Config.Environment
-        $ProfileName = $Config.Profile
         $SystemKey = $Config.SystemKey
         $SystemSuffix = $Config.SystemSuffix
->>>>>>> 7a276d92
 
         $StackName = $Config.SystemKey + "-" + $TenantKey + "--tenant" 
         $ArtifactsBucket = $Config.SystemKey + "---artifacts-" + $Config.SystemSuffix
-
-<<<<<<< HEAD
-        try {
-            $CdnLogBucketName = Get-CDNLogBucketName -SystemConfig $SystemConfig -TenantKey $TenantKey
-        }
-        catch {
-            Write-Host "Error: Failed to get CDN log bucket name for tenant '$TenantKey'"
-            Write-Host "Hints:"
-            Write-Host "  - Check if the CDN log bucket exists"
-            Write-Host "  - Verify the system stack is deployed"
-            Write-Host "  - Ensure the tenant configuration is valid"
-            Write-Host "Error Details: $($_.Exception.Message)"
-            exit 1
-        }
-=======
-        $CdnLogBucketName = Get-CDNLogBucketName -TenantKey $TenantKey
->>>>>>> 7a276d92
-
         $Tenant = $Config.Tenants[$TenantKey]
-
         # Validate required tenant properties
         $RequiredProps = @('RootDomain', 'HostedZoneId', 'AcmCertificateArn')
         foreach ($Prop in $RequiredProps) {
             if (-not $Tenant.ContainsKey($Prop) -or [string]::IsNullOrWhiteSpace($Tenant[$Prop])) {
-                Write-Host "Error: Missing required property '$Prop' for tenant '$TenantKey'"
-                Write-Host "Hints:"
-                Write-Host "  - Check tenant configuration in systemconfig.yaml"
-                Write-Host "  - Verify all required properties are defined"
-                Write-Host "  - Ensure property values are not empty"
-                exit 1
+                $errorMessage = @"
+Error: Missing required property '$Prop' for tenant '$TenantKey'
+Function: Deploy-TenantAws
+Hints:
+  - Check tenant configuration in systemconfig.yaml
+  - Verify all required properties are defined
+  - Ensure property values are not empty
+"@
+                throw $errorMessage
             }
         }
 
         $RootDomain = $Tenant.RootDomain
         if([string]::IsNullOrWhiteSpace($RootDomain)) {
-            Write-Host "RootDomain is missing or empty."
-            return $false
+            $errorMessage = @"
+Error: RootDomain is missing or empty for tenant '$TenantKey'
+Function: Deploy-TenantAws
+Hints:
+  - Check tenant configuration in systemconfig.yaml
+  - Verify the RootDomain property is defined
+  - Ensure the RootDomain value is not empty
+"@
+            throw $errorMessage
         }
 
         $HostedZoneId = $Tenant.HostedZoneId
@@ -146,23 +101,41 @@
         # Deploy the stack using SAM CLI
         $Parameters = ConvertTo-ParameterOverrides -parametersDict $ParametersDict
         Write-Host "Deploying the stack $StackName" 
-        sam deploy `
+        $result = sam deploy `
         --template-file Templates/sam.tenant.yaml `
         --s3-bucket $ArtifactsBucket `
         --stack-name $StackName `
         --parameter-overrides $Parameters `
         --capabilities CAPABILITY_IAM CAPABILITY_AUTO_EXPAND `
-        --profile $ProfileName
+        --region $Region `
+        --profile $ProfileName 2>&1
+
+        $exitCode = $LASTEXITCODE
+        if ($exitCode -ne 0) {
+            $results = $result | Out-String
+            if($results -match "No changes to deploy") {
+                Write-LzAwsVerbose "No changes to deploy. Stack is up to date."
+            } else {
+                $errorMessage = @"
+Error: SAM deployment failed for tenant '$TenantKey'
+Function: Deploy-TenantAws
+Hints:
+  - Check AWS CloudFormation console for detailed errors
+  - Verify you have required IAM permissions
+  - Ensure the template syntax is correct
+  - Validate the parameter values
+Error Details: SAM deployment failed with exit code $exitCode
+Command Output: $($result | Out-String)
+"@
+                throw $errorMessage
+            }
+        }
 
         Write-LzAwsVerbose "Tenant deployment completed successfully for $TenantKey"
     }
     catch {
-        Write-Host "Error: An unexpected error occurred while deploying tenant '$TenantKey'"
-        Write-Host "Hints:"
-        Write-Host "  - Check AWS service status"
-        Write-Host "  - Verify tenant configuration is valid"
-        Write-Host "  - Review AWS CloudTrail logs for details"
-        Write-Host "Error Details: $($_.Exception.Message)"
-        exit 1
+        Write-Host ($_.Exception.Message)
+        return $false
     }
+    return $true
 }
