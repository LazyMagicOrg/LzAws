<#
.SYNOPSIS
    Deploys a web application to AWS infrastructure
.DESCRIPTION
    Deploys a specified web application to AWS, handling all necessary AWS resources
    and configurations including S3, CloudFront, and related services.
.PARAMETER ProjectFolder
    The folder containing the web application project (defaults to "WASMApp")
.PARAMETER ProjectName
    The name of the web application project (defaults to "WASMApp")
.EXAMPLE
    Deploy-WebappAws
    Deploys the web application using default project folder and name
.EXAMPLE
    Deploy-WebappAws -ProjectFolder "MyApp" -ProjectName "MyWebApp"
    Deploys the web application from the specified project
.NOTES
    Requires valid AWS credentials and appropriate permissions
    Must be run in the webapp Solution root folder
.OUTPUTS
    None
#>
function Get-PublishFolderPath {
    [CmdletBinding()]
    param(
        [Parameter(Mandatory = $true)]
        [string]$ProjectFolder,
        
        [Parameter(Mandatory = $true)]
        [string]$ProjectName
    )

<<<<<<< HEAD
    try {
        # First try to find the .csproj file
        $csprojPath = Join-Path $ProjectFolder "$ProjectName.csproj"
        if (-not (Test-Path $csprojPath)) {
            Write-Host "Error: Project file not found"
            Write-Host "Hints:"
            Write-Host "  - Check if the project file exists at: $csprojPath"
            Write-Host "  - Verify the project folder and name are correct"
            Write-Host "  - Ensure the project has been built"
            exit 1
        }
=======
    # Call Get-SystemConfig but discard its output
    $null = Get-SystemConfig # sets script scopevariables
    $Region = $script:Region
    $Account = $script:Account    
    $ProfileName = $script:ProfileName
    $Config = $script:Config

    # First try to find the .csproj file
    $csprojPath = Join-Path $ProjectFolder "$ProjectName.csproj"
    if (-not (Test-Path $csprojPath)) {
        throw "Project file not found at: $csprojPath"
    }
>>>>>>> 7a276d92

        # Look for the publish output directory
        $publishBasePath = Join-Path $ProjectFolder "bin\Release"
        if (-not (Test-Path $publishBasePath)) {
            Write-Host "Error: Release build directory not found"
            Write-Host "Hints:"
            Write-Host "  - Check if the project has been built in Release mode"
            Write-Host "  - Verify the build output directory exists: $publishBasePath"
            Write-Host "  - Ensure the build completed successfully"
            exit 1
        }

        # Find all framework directories and their publish folders
        $frameworkDirs = Get-ChildItem -Path $publishBasePath -Directory
        if (-not $frameworkDirs) {
            Write-Host "Error: No framework directories found"
            Write-Host "Hints:"
            Write-Host "  - Check if the project has been built for any framework"
            Write-Host "  - Verify the build output structure"
            Write-Host "  - Ensure the project targets are correctly configured"
            exit 1
        }

<<<<<<< HEAD
        # Find the most recently modified publish/wwwroot folder
        $publishPaths = $frameworkDirs | ForEach-Object {
            $publishPath = Join-Path $_.FullName "publish\wwwroot"
            if (Test-Path $publishPath) {
                [PSCustomObject]@{
                    Path = $publishPath
                    LastWriteTime = (Get-Item $publishPath).LastWriteTime
                    Framework = $_.Name
                }
            }
        } | Where-Object { $_ -ne $null }

        if (-not $publishPaths) {
            Write-Host "Error: No valid publish directories found"
            Write-Host "Hints:"
            Write-Host "  - Check if the project has been published"
            Write-Host "  - Verify the publish output structure"
            Write-Host "  - Ensure the publish process completed successfully"
            exit 1
        }

        # Get the most recently modified publish folder
        $mostRecent = $publishPaths | Sort-Object LastWriteTime -Descending | Select-Object -First 1
        Write-LzAwsVerbose "Found framework: $($mostRecent.Framework)"
        Write-LzAwsVerbose "Using most recent publish folder from: $($mostRecent.LastWriteTime)"

        return (Resolve-Path $mostRecent.Path).Path
    }
    catch {
        Write-Host "Error: Failed to locate publish folder"
        Write-Host "Hints:"
        Write-Host "  - Check if the project structure is correct"
        Write-Host "  - Verify file system permissions"
        Write-Host "  - Ensure all required files are present"
        Write-Host "Error Details: $($_.Exception.Message)"
        exit 1
    }
=======
    # Find the most recently modified publish/wwwroot folder
    $mostRecentPath = $null
    $mostRecentTime = [DateTime]::MinValue

    foreach ($dir in $frameworkDirs) {
        $publishPath = Join-Path $dir.FullName "publish\wwwroot"
        if (Test-Path $publishPath) {
            $lastWriteTime = (Get-Item $publishPath).LastWriteTime
            if ($lastWriteTime -gt $mostRecentTime) {
                $mostRecentTime = $lastWriteTime
                $mostRecentPath = $publishPath
            }
        }
    }

    if (-not $mostRecentPath) {
        throw "No valid publish directories found in any framework folder"
    }

    Write-LzAwsVerbose "Using most recent publish folder from: $mostRecentTime"

    # Get the resolved path and ensure it's a string
    $resolvedPath = (Resolve-Path $mostRecentPath).Path
    Write-Debug "Resolved path type: $($resolvedPath.GetType().FullName)"
    Write-Debug "Resolved path value: $resolvedPath"
    return $resolvedPath
>>>>>>> 7a276d92
}

function Deploy-WebappAws {
    [CmdletBinding()]
    param( 
        [string]$ProjectFolder="WASMApp",
        [string]$ProjectName="WASMApp"
    )
    try {
<<<<<<< HEAD
        Write-LzAwsVerbose "Starting web application deployment"

        $SystemConfig = Get-SystemConfig
        # Get-SystemConfig already handles exit 1 on failure

        $Region = $SystemConfig.Region
        $Account = $SystemConfig.Account      
        $ProfileName = $SystemConfig.Config.Profile
        $SystemKey = $SystemConfig.Config.SystemKey
        $SystemSuffix = $SystemConfig.Config.SystemSuffix

        # Verify apppublish.json exists and is valid
        $AppPublishPath = "./$ProjectFolder/apppublish.json"
        if (-not (Test-Path $AppPublishPath)) {
            Write-Host "Error: apppublish.json not found"
            Write-Host "Hints:"
            Write-Host "  - Check if apppublish.json exists in: $AppPublishPath"
            Write-Host "  - Verify the project folder is correct"
            Write-Host "  - Ensure the configuration file is present"
            exit 1
        }

        try {
            $AppPublish = Get-Content -Path $AppPublishPath -Raw | ConvertFrom-Json
            if ($null -eq $AppPublish.AppName) {
                Write-Host "Error: Invalid apppublish.json format"
                Write-Host "Hints:"
                Write-Host "  - Check if AppName is defined in apppublish.json"
                Write-Host "  - Verify the JSON format is valid"
                Write-Host "  - Ensure all required fields are present"
                exit 1
            }
        }
        catch {
            Write-Host "Error: Failed to parse apppublish.json"
            Write-Host "Hints:"
            Write-Host "  - Check if the JSON syntax is valid"
            Write-Host "  - Verify the file is not corrupted"
            Write-Host "  - Ensure the file is properly formatted"
            Write-Host "Error Details: $($_.Exception.Message)"
            exit 1
        }

=======
        Get-SystemConfig # sets script scopevariables
        $Region = $script:Region
        $Account = $script:Account    
        $ProfileName = $script:ProfileName
        $Config = $script:Config

        $SystemKey = $Config.SystemKey
        $SystemSuffix = $Config.SystemSuffix
        
        $AppPublish = Get-Content -Path "./$ProjectFolder/apppublish.json" -Raw | ConvertFrom-Json
>>>>>>> 7a276d92
        $AppName = $AppPublish.AppName
        $BucketName = "$SystemKey---webapp-$AppName-$SystemSuffix"

        Write-LzAwsVerbose "Creating S3 bucket: $BucketName"
        try {
            New-LzAwsS3Bucket -BucketName $BucketName -Region $Region -Account $Account -BucketType "WEBAPP" -ProfileName $ProfileName
        }
        catch {
            Write-Host "Error: Failed to create S3 bucket"
            Write-Host "Hints:"
            Write-Host "  - Check if you have permission to create S3 buckets"
            Write-Host "  - Verify the bucket name is unique"
            Write-Host "  - Ensure AWS credentials are valid"
            Write-Host "Error Details: $($_.Exception.Message)"
            exit 1
        }

        # Publish the application
        Write-LzAwsVerbose "Publishing application..."
        try {
            dotnet publish "./$ProjectFolder/$ProjectName.csproj" --configuration Release
            if ($LASTEXITCODE -ne 0) {
                throw "dotnet publish failed with exit code $LASTEXITCODE"
            }
        }
        catch {
            Write-Host "Error: Failed to publish application"
            Write-Host "Hints:"
            Write-Host "  - Check if .NET SDK is installed and up to date"
            Write-Host "  - Verify all required NuGet packages are available"
            Write-Host "  - Review build errors in the output"
            Write-Host "Error Details: $($_.Exception.Message)"
            exit 1
        }
        
<<<<<<< HEAD
        # Get the publish folder path
        try {
            $LocalFolderPath = Get-PublishFolderPath -ProjectFolder "./$ProjectFolder" -ProjectName $ProjectName
            Write-LzAwsVerbose "Using publish folder: $LocalFolderPath"
        }
        catch {
            Write-Host "Error: Failed to locate publish folder"
            Write-Host "Hints:"
            Write-Host "  - Check if the publish process completed successfully"
            Write-Host "  - Verify the project structure is correct"
            Write-Host "  - Ensure all required files are present"
            Write-Host "Error Details: $($_.Exception.Message)"
            exit 1
        }
=======
        # Get the publish folder path using our new function
        $LocalFolderPath = Get-PublishFolderPath -ProjectFolder "./$ProjectFolder" -ProjectName $ProjectName
        Write-Debug "LocalFolderPath type: $($LocalFolderPath.GetType().FullName)"
        Write-Debug "LocalFolderPath value: $LocalFolderPath"
        Write-LzAwsVerbose "Using publish folder: $LocalFolderPath"
>>>>>>> 7a276d92
        
        # Perform the sync operation
        $S3KeyPrefix = "wwwroot"
        $SyncCommand = "aws s3 sync `"$LocalFolderPath`" `"s3://$BucketName/$S3KeyPrefix`" --delete --profile `"$ProfileName`""
        Write-LzAwsVerbose "Running sync command: $SyncCommand"

        try {
            $SyncResult = Invoke-Expression $SyncCommand 2>&1
            if ($LASTEXITCODE -ne 0) {
                throw "Sync operation failed with exit code $LASTEXITCODE. Error: $SyncResult"
            }
            Write-Host "Successfully deployed web application" -ForegroundColor Green
        }
        catch {
            Write-Host "Error: Failed to sync files to S3"
            Write-Host "Hints:"
            Write-Host "  - Check if you have permission to write to the S3 bucket"
            Write-Host "  - Verify the local files exist and are accessible"
            Write-Host "  - Ensure AWS credentials are valid"
            Write-Host "Error Details: $($_.Exception.Message)"
            exit 1
        }
    }
    catch {
        Write-Host "Error: An unexpected error occurred during web application deployment"
        Write-Host "Hints:"
        Write-Host "  - Check the AWS S3 console for bucket status"
        Write-Host "  - Verify all required AWS services are available"
        Write-Host "  - Review AWS CloudTrail logs for detailed error information"
        Write-Host "Error Details: $($_.Exception.Message)"
        exit 1
    }
}
<|MERGE_RESOLUTION|>--- conflicted
+++ resolved
@@ -30,56 +30,49 @@
         [string]$ProjectName
     )
 
-<<<<<<< HEAD
     try {
         # First try to find the .csproj file
         $csprojPath = Join-Path $ProjectFolder "$ProjectName.csproj"
         if (-not (Test-Path $csprojPath)) {
-            Write-Host "Error: Project file not found"
-            Write-Host "Hints:"
-            Write-Host "  - Check if the project file exists at: $csprojPath"
-            Write-Host "  - Verify the project folder and name are correct"
-            Write-Host "  - Ensure the project has been built"
-            exit 1
-        }
-=======
-    # Call Get-SystemConfig but discard its output
-    $null = Get-SystemConfig # sets script scopevariables
-    $Region = $script:Region
-    $Account = $script:Account    
-    $ProfileName = $script:ProfileName
-    $Config = $script:Config
-
-    # First try to find the .csproj file
-    $csprojPath = Join-Path $ProjectFolder "$ProjectName.csproj"
-    if (-not (Test-Path $csprojPath)) {
-        throw "Project file not found at: $csprojPath"
-    }
->>>>>>> 7a276d92
+            $errorMessage = @"
+Error: Project file not found
+Function: Get-PublishFolderPath
+Hints:
+  - Check if the project file exists at: $csprojPath
+  - Verify the project folder and name are correct
+  - Ensure the project has been built
+"@
+            throw $errorMessage
+        }
 
         # Look for the publish output directory
         $publishBasePath = Join-Path $ProjectFolder "bin\Release"
         if (-not (Test-Path $publishBasePath)) {
-            Write-Host "Error: Release build directory not found"
-            Write-Host "Hints:"
-            Write-Host "  - Check if the project has been built in Release mode"
-            Write-Host "  - Verify the build output directory exists: $publishBasePath"
-            Write-Host "  - Ensure the build completed successfully"
-            exit 1
+            $errorMessage = @"
+Error: Release build directory not found
+Function: Get-PublishFolderPath
+Hints:
+  - Check if the project has been built in Release mode
+  - Verify the build output directory exists: $publishBasePath
+  - Ensure the build completed successfully
+"@
+            throw $errorMessage
         }
 
         # Find all framework directories and their publish folders
         $frameworkDirs = Get-ChildItem -Path $publishBasePath -Directory
         if (-not $frameworkDirs) {
-            Write-Host "Error: No framework directories found"
-            Write-Host "Hints:"
-            Write-Host "  - Check if the project has been built for any framework"
-            Write-Host "  - Verify the build output structure"
-            Write-Host "  - Ensure the project targets are correctly configured"
-            exit 1
-        }
-
-<<<<<<< HEAD
+            $errorMessage = @"
+Error: No framework directories found
+Function: Get-PublishFolderPath
+Hints:
+  - Check if the project has been built for any framework
+  - Verify the build output structure
+  - Ensure the project targets are correctly configured
+"@
+            throw $errorMessage
+        }
+
         # Find the most recently modified publish/wwwroot folder
         $publishPaths = $frameworkDirs | ForEach-Object {
             $publishPath = Join-Path $_.FullName "publish\wwwroot"
@@ -93,12 +86,15 @@
         } | Where-Object { $_ -ne $null }
 
         if (-not $publishPaths) {
-            Write-Host "Error: No valid publish directories found"
-            Write-Host "Hints:"
-            Write-Host "  - Check if the project has been published"
-            Write-Host "  - Verify the publish output structure"
-            Write-Host "  - Ensure the publish process completed successfully"
-            exit 1
+            $errorMessage = @"
+Error: No valid publish directories found
+Function: Get-PublishFolderPath
+Hints:
+  - Check if the project has been published
+  - Verify the publish output structure
+  - Ensure the publish process completed successfully
+"@
+            throw $errorMessage
         }
 
         # Get the most recently modified publish folder
@@ -109,42 +105,17 @@
         return (Resolve-Path $mostRecent.Path).Path
     }
     catch {
-        Write-Host "Error: Failed to locate publish folder"
-        Write-Host "Hints:"
-        Write-Host "  - Check if the project structure is correct"
-        Write-Host "  - Verify file system permissions"
-        Write-Host "  - Ensure all required files are present"
-        Write-Host "Error Details: $($_.Exception.Message)"
-        exit 1
-    }
-=======
-    # Find the most recently modified publish/wwwroot folder
-    $mostRecentPath = $null
-    $mostRecentTime = [DateTime]::MinValue
-
-    foreach ($dir in $frameworkDirs) {
-        $publishPath = Join-Path $dir.FullName "publish\wwwroot"
-        if (Test-Path $publishPath) {
-            $lastWriteTime = (Get-Item $publishPath).LastWriteTime
-            if ($lastWriteTime -gt $mostRecentTime) {
-                $mostRecentTime = $lastWriteTime
-                $mostRecentPath = $publishPath
-            }
-        }
-    }
-
-    if (-not $mostRecentPath) {
-        throw "No valid publish directories found in any framework folder"
-    }
-
-    Write-LzAwsVerbose "Using most recent publish folder from: $mostRecentTime"
-
-    # Get the resolved path and ensure it's a string
-    $resolvedPath = (Resolve-Path $mostRecentPath).Path
-    Write-Debug "Resolved path type: $($resolvedPath.GetType().FullName)"
-    Write-Debug "Resolved path value: $resolvedPath"
-    return $resolvedPath
->>>>>>> 7a276d92
+        $errorMessage = @"
+Error: Failed to locate publish folder
+Function: Get-PublishFolderPath
+Hints:
+  - Check if the project structure is correct
+  - Verify file system permissions
+  - Ensure all required files are present
+Error Details: $($_.Exception.Message)
+"@
+        throw $errorMessage
+    }
 }
 
 function Deploy-WebappAws {
@@ -154,149 +125,96 @@
         [string]$ProjectName="WASMApp"
     )
     try {
-<<<<<<< HEAD
         Write-LzAwsVerbose "Starting web application deployment"
 
-        $SystemConfig = Get-SystemConfig
-        # Get-SystemConfig already handles exit 1 on failure
-
-        $Region = $SystemConfig.Region
-        $Account = $SystemConfig.Account      
-        $ProfileName = $SystemConfig.Config.Profile
-        $SystemKey = $SystemConfig.Config.SystemKey
-        $SystemSuffix = $SystemConfig.Config.SystemSuffix
+        $null = Get-SystemConfig
+        $ProfileName = $script:ProfileName
+        $Region = $script:Region
+        $Account = $script:Account      
+        $Config = $script:Config
+        $SystemKey = $Config.SystemKey
+        $SystemSuffix = $Config.SystemSuffix
 
         # Verify apppublish.json exists and is valid
         $AppPublishPath = "./$ProjectFolder/apppublish.json"
         if (-not (Test-Path $AppPublishPath)) {
-            Write-Host "Error: apppublish.json not found"
-            Write-Host "Hints:"
-            Write-Host "  - Check if apppublish.json exists in: $AppPublishPath"
-            Write-Host "  - Verify the project folder is correct"
-            Write-Host "  - Ensure the configuration file is present"
-            exit 1
-        }
-
-        try {
-            $AppPublish = Get-Content -Path $AppPublishPath -Raw | ConvertFrom-Json
-            if ($null -eq $AppPublish.AppName) {
-                Write-Host "Error: Invalid apppublish.json format"
-                Write-Host "Hints:"
-                Write-Host "  - Check if AppName is defined in apppublish.json"
-                Write-Host "  - Verify the JSON format is valid"
-                Write-Host "  - Ensure all required fields are present"
-                exit 1
-            }
-        }
-        catch {
-            Write-Host "Error: Failed to parse apppublish.json"
-            Write-Host "Hints:"
-            Write-Host "  - Check if the JSON syntax is valid"
-            Write-Host "  - Verify the file is not corrupted"
-            Write-Host "  - Ensure the file is properly formatted"
-            Write-Host "Error Details: $($_.Exception.Message)"
-            exit 1
-        }
-
-=======
-        Get-SystemConfig # sets script scopevariables
-        $Region = $script:Region
-        $Account = $script:Account    
-        $ProfileName = $script:ProfileName
-        $Config = $script:Config
-
-        $SystemKey = $Config.SystemKey
-        $SystemSuffix = $Config.SystemSuffix
-        
-        $AppPublish = Get-Content -Path "./$ProjectFolder/apppublish.json" -Raw | ConvertFrom-Json
->>>>>>> 7a276d92
+            $errorMessage = @"
+Error: apppublish.json not found
+Function: Deploy-WebappAws
+Hints:
+  - Check if apppublish.json exists in: $AppPublishPath
+  - Verify the project folder is correct
+  - Ensure the configuration file is present
+"@
+            throw $errorMessage
+        }
+
+        $AppPublish = Get-Content -Path $AppPublishPath -Raw | ConvertFrom-Json
+        if ($null -eq $AppPublish.AppName) {
+            $errorMessage = @"
+Error: Invalid apppublish.json format
+Function: Deploy-WebappAws
+Hints:
+  - Check if AppName is defined in apppublish.json
+  - Verify the JSON format is valid
+  - Ensure all required fields are present
+"@
+            throw $errorMessage
+        }
+
         $AppName = $AppPublish.AppName
         $BucketName = "$SystemKey---webapp-$AppName-$SystemSuffix"
 
         Write-LzAwsVerbose "Creating S3 bucket: $BucketName"
-        try {
-            New-LzAwsS3Bucket -BucketName $BucketName -Region $Region -Account $Account -BucketType "WEBAPP" -ProfileName $ProfileName
-        }
-        catch {
-            Write-Host "Error: Failed to create S3 bucket"
-            Write-Host "Hints:"
-            Write-Host "  - Check if you have permission to create S3 buckets"
-            Write-Host "  - Verify the bucket name is unique"
-            Write-Host "  - Ensure AWS credentials are valid"
-            Write-Host "Error Details: $($_.Exception.Message)"
-            exit 1
-        }
+        New-LzAwsS3Bucket -BucketName $BucketName -Region $Region -Account $Account -BucketType "WEBAPP" -ProfileName $ProfileName
 
         # Publish the application
         Write-LzAwsVerbose "Publishing application..."
-        try {
-            dotnet publish "./$ProjectFolder/$ProjectName.csproj" --configuration Release
-            if ($LASTEXITCODE -ne 0) {
-                throw "dotnet publish failed with exit code $LASTEXITCODE"
-            }
-        }
-        catch {
-            Write-Host "Error: Failed to publish application"
-            Write-Host "Hints:"
-            Write-Host "  - Check if .NET SDK is installed and up to date"
-            Write-Host "  - Verify all required NuGet packages are available"
-            Write-Host "  - Review build errors in the output"
-            Write-Host "Error Details: $($_.Exception.Message)"
-            exit 1
+        $result = dotnet publish "./$ProjectFolder/$ProjectName.csproj" --configuration Release 2>&1
+        $exitCode = $LASTEXITCODE
+        if ($exitCode -ne 0) {
+            $errorMessage = @"
+Error: Failed to publish application
+Function: Deploy-WebappAws
+Hints:
+  - Check if .NET SDK is installed and up to date
+  - Verify all required NuGet packages are available
+  - Review build errors in the output
+Error Details: dotnet publish failed with exit code $exitCode
+Command Output: $($result | Out-String)
+"@
+                throw $errorMessage
         }
         
-<<<<<<< HEAD
         # Get the publish folder path
-        try {
-            $LocalFolderPath = Get-PublishFolderPath -ProjectFolder "./$ProjectFolder" -ProjectName $ProjectName
-            Write-LzAwsVerbose "Using publish folder: $LocalFolderPath"
-        }
-        catch {
-            Write-Host "Error: Failed to locate publish folder"
-            Write-Host "Hints:"
-            Write-Host "  - Check if the publish process completed successfully"
-            Write-Host "  - Verify the project structure is correct"
-            Write-Host "  - Ensure all required files are present"
-            Write-Host "Error Details: $($_.Exception.Message)"
-            exit 1
-        }
-=======
-        # Get the publish folder path using our new function
         $LocalFolderPath = Get-PublishFolderPath -ProjectFolder "./$ProjectFolder" -ProjectName $ProjectName
-        Write-Debug "LocalFolderPath type: $($LocalFolderPath.GetType().FullName)"
-        Write-Debug "LocalFolderPath value: $LocalFolderPath"
         Write-LzAwsVerbose "Using publish folder: $LocalFolderPath"
->>>>>>> 7a276d92
         
         # Perform the sync operation
         $S3KeyPrefix = "wwwroot"
-        $SyncCommand = "aws s3 sync `"$LocalFolderPath`" `"s3://$BucketName/$S3KeyPrefix`" --delete --profile `"$ProfileName`""
+        $SyncCommand = "aws s3 sync `"$LocalFolderPath`" `"s3://$BucketName/$S3KeyPrefix`" --delete --region $Region --profile `"$ProfileName`""
         Write-LzAwsVerbose "Running sync command: $SyncCommand"
 
-        try {
-            $SyncResult = Invoke-Expression $SyncCommand 2>&1
-            if ($LASTEXITCODE -ne 0) {
-                throw "Sync operation failed with exit code $LASTEXITCODE. Error: $SyncResult"
-            }
-            Write-Host "Successfully deployed web application" -ForegroundColor Green
-        }
-        catch {
-            Write-Host "Error: Failed to sync files to S3"
-            Write-Host "Hints:"
-            Write-Host "  - Check if you have permission to write to the S3 bucket"
-            Write-Host "  - Verify the local files exist and are accessible"
-            Write-Host "  - Ensure AWS credentials are valid"
-            Write-Host "Error Details: $($_.Exception.Message)"
-            exit 1
-        }
+        $SyncResult = Invoke-Expression $SyncCommand 2>&1
+        $exitCode = $LASTEXITCODE
+        if ($exitCode -ne 0) {
+            $errorMessage = @"
+Error: Failed to sync files to S3
+Function: Deploy-WebappAws
+Hints:
+  - Check if you have permission to write to the S3 bucket
+  - Verify the local files exist and are accessible
+  - Ensure AWS credentials are valid
+Error Details: Sync operation failed with exit code $exitCode
+Command Output: $($SyncResult | Out-String)
+"@
+            throw $errorMessage
+        }
+        Write-Host "Successfully deployed web application" -ForegroundColor Green
     }
     catch {
-        Write-Host "Error: An unexpected error occurred during web application deployment"
-        Write-Host "Hints:"
-        Write-Host "  - Check the AWS S3 console for bucket status"
-        Write-Host "  - Verify all required AWS services are available"
-        Write-Host "  - Review AWS CloudTrail logs for detailed error information"
-        Write-Host "Error Details: $($_.Exception.Message)"
-        exit 1
-    }
+        Write-Host ($_.Exception.Message)
+        return $false
+    }
+    return $true
 }
