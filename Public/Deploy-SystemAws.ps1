<#
.SYNOPSIS
    Deploys system-wide AWS infrastructure
.DESCRIPTION
    Deploys or updates core system infrastructure components in AWS using SAM templates.
    First deploys system resources, then deploys the main system stack which includes
    key-value store and other foundational services.
.PARAMETER None
    This cmdlet does not accept parameters directly, but reads from system configuration
.EXAMPLE
    Deploy-SystemAws
    Deploys the system infrastructure based on configuration in systemconfig.yaml
.NOTES
    - Must be run from the Tenancy Solution root folder
    - Requires valid AWS credentials and appropriate permissions
    - Uses AWS SAM CLI for deployments
.OUTPUTS
    None
#>
function Deploy-SystemAws {
    [CmdletBinding()]
    param()    

    Write-LzAwsVerbose "Deploy-SystemAws"

    try {
<<<<<<< HEAD
        # Deploy system resources first
        try {
            Write-LzAwsVerbose "Deploying system resources"
            Deploy-SystemResourcesAws
        }
        catch {
            Write-Host "Error: Failed to deploy system resources"
            Write-Host "Hints:"
            Write-Host "  - Check if system resources deployment completed successfully"
            Write-Host "  - Verify AWS credentials and permissions"
            Write-Host "  - Review system stack deployment logs"
            Write-Host "Error Details: $($_.Exception.Message)"
            exit 1
        }

        Write-LzAwsVerbose "Deploying system stack"  

        $SystemConfig = Get-SystemConfig 
        # Get-SystemConfig already handles exit 1 on failure

        $Config = $SystemConfig.Config
        if ($null -eq $Config) {
            Write-Host "Error: System configuration is missing Config section"
            Write-Host "Hints:"
            Write-Host "  - Check if Config section exists in systemconfig.yaml"
            Write-Host "  - Verify the configuration file structure"
            Write-Host "  - Ensure all required configuration sections are present"
            exit 1
        }

        $ProfileName = $Config.Profile
=======
        Get-SystemConfig # sets script scopevariables
        $Region = $script:Region
        $Account = $script:Account    
        $ProfileName = $script:ProfileName
        $Config = $script:Config

        Deploy-SystemResourcesAws

        Write-LzAwsVerbose "Deploying system stack"  

>>>>>>> 7a276d92
        $SystemKey = $Config.SystemKey
        $SystemSuffix = $Config.SystemSuffix

        $StackName = $SystemKey + "---system"

<<<<<<< HEAD
        # Verify template exists
        if (-not (Test-Path -Path "Templates/sam.system.yaml" -PathType Leaf)) {
            Write-Host "Error: Template file not found: Templates/sam.system.yaml"
            Write-Host "Hints:"
            Write-Host "  - Check if the template file exists in the Templates directory"
            Write-Host "  - Verify the template file name is correct"
            Write-Host "  - Ensure you are running from the correct directory"
            exit 1
        }

        # Deploy the system stack
        try {
            Write-LzAwsVerbose "Deploying the stack $StackName using profile $ProfileName" 
            sam deploy `
                --template-file Templates/sam.system.yaml `
                --stack-name $StackName `
                --parameter-overrides SystemKeyParameter=$SystemKey SystemSuffixParameter=$SystemSuffix `
                --capabilities CAPABILITY_IAM CAPABILITY_AUTO_EXPAND `
                --profile $ProfileName

            if ($LASTEXITCODE -ne 0) {
                throw "SAM deployment failed with exit code $LASTEXITCODE"
            }

            Write-Host "Successfully deployed system stack" -ForegroundColor Green
        }
        catch {
            Write-Host "Error: Failed to deploy system stack"
            Write-Host "Hints:"
            Write-Host "  - Check AWS CloudFormation console for detailed errors"
            Write-Host "  - Verify you have required IAM permissions"
            Write-Host "  - Ensure the template syntax is correct"
            Write-Host "  - Validate the parameter values"
            Write-Host "Error Details: $($_.Exception.Message)"
            exit 1
        }
=======
        # note that sam requires the --Profile be explicitly set
        Write-LzAwsVerbose "Deploying the stack $StackName using profile $ProfileName" 
        Write-Host "Deploying the stack $StackName using profile $ProfileName" 
        sam deploy `
        --template-file Templates/sam.system.yaml `
        --stack-name $StackName `
        --parameter-overrides SystemKeyParameter=$SystemKey SystemSuffixParameter=$SystemSuffix `
        --capabilities CAPABILITY_IAM CAPABILITY_AUTO_EXPAND `
        --profile $ProfileName
>>>>>>> 7a276d92
    }
    catch {
        Write-Host "Error: An unexpected error occurred during system deployment"
        Write-Host "Hints:"
        Write-Host "  - Check the AWS CloudFormation console for stack status"
        Write-Host "  - Verify all required AWS services are available"
        Write-Host "  - Review AWS CloudTrail logs for detailed error information"
        Write-Host "Error Details: $($_.Exception.Message)"
        exit 1
    }
}<|MERGE_RESOLUTION|>--- conflicted
+++ resolved
@@ -24,111 +24,71 @@
     Write-LzAwsVerbose "Deploy-SystemAws"
 
     try {
-<<<<<<< HEAD
+        $null = Get-SystemConfig 
+        $ProfileName = $script:ProfileName
+        $Region = $script:Region
+        $Config = $script:Config
+        $SystemKey = $Config.SystemKey
+        $SystemSuffix = $Config.SystemSuffix
+        
         # Deploy system resources first
-        try {
-            Write-LzAwsVerbose "Deploying system resources"
-            Deploy-SystemResourcesAws
-        }
-        catch {
-            Write-Host "Error: Failed to deploy system resources"
-            Write-Host "Hints:"
-            Write-Host "  - Check if system resources deployment completed successfully"
-            Write-Host "  - Verify AWS credentials and permissions"
-            Write-Host "  - Review system stack deployment logs"
-            Write-Host "Error Details: $($_.Exception.Message)"
-            exit 1
-        }
-
-        Write-LzAwsVerbose "Deploying system stack"  
-
-        $SystemConfig = Get-SystemConfig 
-        # Get-SystemConfig already handles exit 1 on failure
-
-        $Config = $SystemConfig.Config
-        if ($null -eq $Config) {
-            Write-Host "Error: System configuration is missing Config section"
-            Write-Host "Hints:"
-            Write-Host "  - Check if Config section exists in systemconfig.yaml"
-            Write-Host "  - Verify the configuration file structure"
-            Write-Host "  - Ensure all required configuration sections are present"
-            exit 1
-        }
-
-        $ProfileName = $Config.Profile
-=======
-        Get-SystemConfig # sets script scopevariables
-        $Region = $script:Region
-        $Account = $script:Account    
-        $ProfileName = $script:ProfileName
-        $Config = $script:Config
-
+        Write-LzAwsVerbose "Deploying system resources"
         Deploy-SystemResourcesAws
 
         Write-LzAwsVerbose "Deploying system stack"  
-
->>>>>>> 7a276d92
-        $SystemKey = $Config.SystemKey
-        $SystemSuffix = $Config.SystemSuffix
-
         $StackName = $SystemKey + "---system"
 
-<<<<<<< HEAD
         # Verify template exists
         if (-not (Test-Path -Path "Templates/sam.system.yaml" -PathType Leaf)) {
-            Write-Host "Error: Template file not found: Templates/sam.system.yaml"
-            Write-Host "Hints:"
-            Write-Host "  - Check if the template file exists in the Templates directory"
-            Write-Host "  - Verify the template file name is correct"
-            Write-Host "  - Ensure you are running from the correct directory"
-            exit 1
-        }
+            $errorMessage = @"
+Error: Template file not found: Templates/sam.system.yaml
+Function: Deploy-SystemAws
+Hints:
+  - Check if the template file exists in the Templates directory
+  - Verify the template file name is correct
+  - Ensure you are running from the correct directory
+"@
+            throw $errorMessage
+        } 
 
         # Deploy the system stack
-        try {
-            Write-LzAwsVerbose "Deploying the stack $StackName using profile $ProfileName" 
-            sam deploy `
-                --template-file Templates/sam.system.yaml `
-                --stack-name $StackName `
-                --parameter-overrides SystemKeyParameter=$SystemKey SystemSuffixParameter=$SystemSuffix `
-                --capabilities CAPABILITY_IAM CAPABILITY_AUTO_EXPAND `
-                --profile $ProfileName
+        Write-LzAwsVerbose "Deploying the stack $StackName using profile $ProfileName" 
+        $result = sam deploy `
+            --template-file Templates/sam.system.yaml `
+            --stack-name $StackName `
+            --parameter-overrides SystemKeyParameter=$SystemKey SystemSuffixParameter=$SystemSuffix `
+            --capabilities CAPABILITY_IAM CAPABILITY_AUTO_EXPAND `
+            --profile $ProfileName `
+            --region $Region 2>&1
 
-            if ($LASTEXITCODE -ne 0) {
-                throw "SAM deployment failed with exit code $LASTEXITCODE"
+        $exitCode = $LASTEXITCODE
+        if ($exitCode -ne 0) {
+            # Convert the result array to a single string for easier searching
+            $resultString = $result | Out-String
+            
+            # Check if the result contains "No changes to deploy" (case-insensitive)
+            if ($resultString -match "No changes to deploy") {
+                Write-LzAwsVerbose "No changes to deploy. Stack is up to date."
+            } else {
+                $errorMessage = @"
+Error: SAM deployment failed
+Function: Deploy-SystemAws
+Hints:
+  - Check AWS CloudFormation console for detailed errors
+  - Verify you have required IAM permissions
+  - Ensure the template syntax is correct
+  - Validate the parameter values
+Error Details: SAM deployment failed with exit code $exitCode
+Command Output: $resultString
+"@
+                throw $errorMessage
             }
-
-            Write-Host "Successfully deployed system stack" -ForegroundColor Green
         }
-        catch {
-            Write-Host "Error: Failed to deploy system stack"
-            Write-Host "Hints:"
-            Write-Host "  - Check AWS CloudFormation console for detailed errors"
-            Write-Host "  - Verify you have required IAM permissions"
-            Write-Host "  - Ensure the template syntax is correct"
-            Write-Host "  - Validate the parameter values"
-            Write-Host "Error Details: $($_.Exception.Message)"
-            exit 1
-        }
-=======
-        # note that sam requires the --Profile be explicitly set
-        Write-LzAwsVerbose "Deploying the stack $StackName using profile $ProfileName" 
-        Write-Host "Deploying the stack $StackName using profile $ProfileName" 
-        sam deploy `
-        --template-file Templates/sam.system.yaml `
-        --stack-name $StackName `
-        --parameter-overrides SystemKeyParameter=$SystemKey SystemSuffixParameter=$SystemSuffix `
-        --capabilities CAPABILITY_IAM CAPABILITY_AUTO_EXPAND `
-        --profile $ProfileName
->>>>>>> 7a276d92
     }
     catch {
-        Write-Host "Error: An unexpected error occurred during system deployment"
-        Write-Host "Hints:"
-        Write-Host "  - Check the AWS CloudFormation console for stack status"
-        Write-Host "  - Verify all required AWS services are available"
-        Write-Host "  - Review AWS CloudTrail logs for detailed error information"
-        Write-Host "Error Details: $($_.Exception.Message)"
-        exit 1
+        Write-Host ($_.Exception.Message)
+        return $false
     }
+    Write-Host "Deploy-SystemAws completed"
+    return $true
 }