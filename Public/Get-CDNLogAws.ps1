--- conflicted
+++ resolved
@@ -35,45 +35,24 @@
     )
 
     try {
-<<<<<<< HEAD
-        $SystemConfig = Get-SystemConfig
-        $Config = $SystemConfig.Config
-        $ProfileName = $SystemConfig.ProfileName
-=======
-        Get-SystemConfig # sets script scopevariables
-        $Region = $script:Region
-        $Account = $script:Account    
+        $null = Get-SystemConfig
+        $Config = $script:Config
         $ProfileName = $script:ProfileName
-        $Config = $script:Config
-
-        $Config = $script:Config
-
-        $SystemSuffix = $Config.SystemSuffix
-        $SystemKey = $Config.SystemKey
->>>>>>> 7a276d92
 
         # Get the CDN log bucket name
-        try {
-            $BucketName = Get-CDNLogBucketName -SystemConfig $SystemConfig -TenantKey $TenantKey
-        }
-        catch {
-            Write-Host "Error: Failed to get CDN log bucket name for tenant '$TenantKey'"
-            Write-Host "Hints:"
-            Write-Host "  - Check if the CDN log bucket exists"
-            Write-Host "  - Verify the system stack is deployed"
-            Write-Host "  - Ensure the tenant configuration is valid"
-            Write-Host "Error Details: $($_.Exception.Message)"
-            exit 1
-        }
+        $BucketName = Get-CDNLogBucketName -SystemConfig $SystemConfig -TenantKey $TenantKey
 
         # Verify bucket exists
         if (-not (Test-S3BucketExists -BucketName $BucketName)) {
-            Write-Host "Error: CDN log bucket '$BucketName' does not exist"
-            Write-Host "Hints:"
-            Write-Host "  - Check if the bucket was created successfully"
-            Write-Host "  - Verify AWS permissions for S3 operations"
-            Write-Host "  - Ensure the bucket name is correct"
-            exit 1
+            $errorMessage = @"
+Error: CDN log bucket '$BucketName' does not exist
+Function: Get-CDNLogAws
+Hints:
+  - Check if the bucket was created successfully
+  - Verify AWS permissions for S3 operations
+  - Ensure the bucket name is correct
+"@
+            throw $errorMessage
         }
 
         function Convert-CloudFrontLogToCSV {
@@ -135,13 +114,16 @@
                 }
             }
             catch {
-                Write-Host "Error: Failed to decompress file '$Infile'"
-                Write-Host "Hints:"
-                Write-Host "  - Check if the file exists and is accessible"
-                Write-Host "  - Verify the file is not corrupted"
-                Write-Host "  - Ensure you have sufficient permissions"
-                Write-Host "Error Details: $($_.Exception.Message)"
-                throw
+                $errorMessage = @"
+Error: Failed to decompress file '$Infile'
+Function: Expand-GZipFile
+Hints:
+  - Check if the file exists and is accessible
+  - Verify the file is not corrupted
+  - Ensure you have sufficient permissions
+Error Details: $($_.Exception.Message)
+"@
+                throw $errorMessage
             }
             finally {
                 if ($GzipStream) { $GzipStream.Dispose() }
@@ -160,45 +142,49 @@
                 Select-Object -First 1
 
             if (-not $LatestFile) {
-                Write-Host "Error: No log files found in bucket '$BucketName'"
-                Write-Host "Hints:"
-                Write-Host "  - Check if CloudFront is configured to write logs"
-                Write-Host "  - Verify the bucket has the correct permissions"
-                Write-Host "  - Ensure there is traffic generating logs"
-                exit 1
+                $errorMessage = @"
+Error: No log files found in bucket '$BucketName'
+Function: Get-CDNLogAws
+Hints:
+  - Check if CloudFront is configured to write logs
+  - Verify the bucket has the correct permissions
+  - Ensure there is traffic generating logs
+"@
+                throw $errorMessage
             }
         }
         catch {
-            Write-Host "Error: Failed to retrieve log files from bucket '$BucketName'"
-            Write-Host "Hints:"
-            Write-Host "  - Check AWS permissions for S3 operations"
-            Write-Host "  - Verify the bucket exists and is accessible"
-            Write-Host "  - Ensure network connectivity to AWS"
-            Write-Host "Error Details: $($_.Exception.Message)"
-            exit 1
+            $errorMessage = @"
+Error: Failed to retrieve log files from bucket '$BucketName'
+Function: Get-CDNLogAws
+Hints:
+  - Check AWS permissions for S3 operations
+  - Verify the bucket exists and is accessible
+  - Ensure network connectivity to AWS
+Error Details: $($_.Exception.Message)
+"@
+            throw $errorMessage
         }
 
         # Download the compressed file
         $TempCompressedFile = [System.IO.Path]::GetTempFileName()
-<<<<<<< HEAD
         Write-LzAwsVerbose "Downloading log file to: $TempCompressedFile"
         try {
             Read-S3Object -BucketName $BucketName -Key $LatestFile.Key -File $TempCompressedFile -ProfileName $ProfileName
         }
         catch {
-            Write-Host "Error: Failed to download log file from S3"
-            Write-Host "Hints:"
-            Write-Host "  - Check AWS permissions for S3 operations"
-            Write-Host "  - Verify the file exists in the bucket"
-            Write-Host "  - Ensure sufficient disk space"
-            Write-Host "File: $($LatestFile.Key)"
-            Write-Host "Error Details: $($_.Exception.Message)"
-            exit 1
-        }
-=======
-        Write-Verbose "Downloading log file to: $TempCompressedFile"
-        $null = Read-S3Object -BucketName $BucketName -Key $LatestFile.Key -File $TempCompressedFile -ProfileName $ProfileName
->>>>>>> 7a276d92
+            $errorMessage = @"
+Error: Failed to download log file from S3
+Function: Get-CDNLogAws
+Hints:
+  - Check AWS permissions for S3 operations
+  - Verify the file exists in the bucket
+  - Ensure sufficient disk space
+File: $($LatestFile.Key)
+Error Details: $($_.Exception.Message)
+"@
+            throw $errorMessage
+        }
 
         try {
             # Decompress the file
@@ -222,13 +208,16 @@
             Write-Host "Fields found: $($Result.Fields -join ', ')"
         }
         catch {
-            Write-Host "Error: Failed to process log file"
-            Write-Host "Hints:"
-            Write-Host "  - Check if the log file is valid"
-            Write-Host "  - Verify sufficient disk space"
-            Write-Host "  - Ensure write permissions in current directory"
-            Write-Host "Error Details: $($_.Exception.Message)"
-            exit 1
+            $errorMessage = @"
+Error: Failed to process log file
+Function: Get-CDNLogAws
+Hints:
+  - Check if the log file is valid
+  - Verify sufficient disk space
+  - Ensure write permissions in current directory
+Error Details: $($_.Exception.Message)
+"@
+            throw $errorMessage
         }
         finally {
             # Clean up temporary files
@@ -241,12 +230,8 @@
         }
     }
     catch {
-        Write-Host "Error: An unexpected error occurred while processing CDN logs"
-        Write-Host "Hints:"
-        Write-Host "  - Check AWS service status"
-        Write-Host "  - Verify tenant configuration is valid"
-        Write-Host "  - Review AWS CloudTrail logs for details"
-        Write-Host "Error Details: $($_.Exception.Message)"
-        exit 1
+        Write-Host ($_.Exception.Message)
+        return $false
     }
+    return $true
 }