--- conflicted
+++ resolved
@@ -26,101 +26,88 @@
     #>    
     Write-LzAwsVerbose "Starting CloudFront Policies and Functions stack deployment"  
     try {
-<<<<<<< HEAD
-        $SystemConfig = Get-SystemConfig # find and load the systemconfig.yaml file
-        # Get-SystemConfig already handles exit 1 on failure
+        $null = Get-SystemConfig # find and load the systemconfig.yaml file
+        $ProfileName = $script:ProfileName
+        $Region = $script:Region
+        $Config = $script:Config
 
-        $Config = $SystemConfig.Config
         if ($null -eq $Config) {
-            Write-Host "Error: System configuration is missing Config section"
-            Write-Host "Hints:"
-            Write-Host "  - Check if Config section exists in systemconfig.yaml"
-            Write-Host "  - Verify the configuration file structure"
-            Write-Host "  - Ensure all required configuration sections are present"
-            exit 1
+            $errorMessage = @"
+Error: System configuration is missing Config section
+Function: Deploy-PoliciesAws
+Hints:
+  - Check if Config section exists in systemconfig.yaml
+  - Verify the configuration file structure
+  - Ensure all required configuration sections are present
+"@
+            throw $errorMessage
         }
 
-        $ProfileName = $Config.Profile
-=======
-        Get-SystemConfig # sets script scopevariables
-        $Region = $script:Region
-        $Account = $script:Account    
-        $ProfileName = $script:ProfileName
-        $Config = $script:Config
->>>>>>> 7a276d92
         $SystemKey = $Config.SystemKey
         $Environment = $Config.Environment
         $StackName = $SystemKey + "---policies" 
 
         # Get system stack outputs
         $SystemStack = $Config.SystemKey + "---system"
-        try {
-            $SystemStackOutputDict = Get-StackOutputs $SystemStack
-            if ($null -eq $SystemStackOutputDict["KeyValueStoreArn"]) {
-                Write-Host "Error: KeyValueStoreArn not found in system stack outputs"
-                Write-Host "Hints:"
-                Write-Host "  - Verify the system stack was deployed successfully"
-                Write-Host "  - Check if the KVS resource was created"
-                Write-Host "  - Ensure the system stack outputs are correct"
-                exit 1
-            }
-            $KeyValueStoreArn = $SystemStackOutputDict["KeyValueStoreArn"]
+        $SystemStackOutputDict = Get-StackOutputs $SystemStack
+
+        if ($null -eq $SystemStackOutputDict["KeyValueStoreArn"]) {
+            $errorMessage = @"
+Error: KeyValueStoreArn not found in system stack outputs
+Function: Deploy-PoliciesAws
+Hints:
+  - Verify the system stack was deployed successfully
+  - Check if the KVS resource was created
+  - Ensure the system stack outputs are correct
+"@
+            throw $errorMessage
         }
-        catch {
-            Write-Host "Error: Failed to get system stack outputs"
-            Write-Host "Hints:"
-            Write-Host "  - Verify the system stack exists"
-            Write-Host "  - Check if you have permission to read stack outputs"
-            Write-Host "  - Ensure the stack name is correct: $SystemStack"
-            Write-Host "Error Details: $($_.Exception.Message)"
-            exit 1
-        }
+        $KeyValueStoreArn = $SystemStackOutputDict["KeyValueStoreArn"]
 
         Write-LzAwsVerbose "Deploying the stack $StackName" 
 
         # Verify template exists
         if (-not (Test-Path -Path "Templates/sam.policies.yaml" -PathType Leaf)) {
-            Write-Host "Error: Template file not found: Templates/sam.policies.yaml"
-            Write-Host "Hints:"
-            Write-Host "  - Check if the template file exists in the Templates directory"
-            Write-Host "  - Verify the template file name is correct"
-            Write-Host "  - Ensure you are running from the correct directory"
-            exit 1
+            $errorMessage = @"
+Error: Template file not found: Templates/sam.policies.yaml
+Function: Deploy-PoliciesAws
+Hints:
+  - Check if the template file exists in the Templates directory
+  - Verify the template file name is correct
+  - Ensure you are running from the correct directory
+"@
+            throw $errorMessage
         }
 
         # Deploy the policies stack
-        try {
-            sam deploy `
-                --template-file Templates/sam.policies.yaml `
-                --stack-name $StackName `
-                --parameter-overrides SystemKey=$SystemKey EnvironmentParameter=$Environment KeyValueStoreArnParameter=$KeyValueStoreArn `
-                --capabilities CAPABILITY_IAM CAPABILITY_AUTO_EXPAND `
-                --profile $ProfileName 
+        $result = sam deploy `
+            --template-file Templates/sam.policies.yaml `
+            --stack-name $StackName `
+            --parameter-overrides SystemKey=$SystemKey EnvironmentParameter=$Environment KeyValueStoreArnParameter=$KeyValueStoreArn `
+            --capabilities CAPABILITY_IAM CAPABILITY_AUTO_EXPAND `
+            --region $Region `
+            --profile $ProfileName 2>&1
 
-            if ($LASTEXITCODE -ne 0) {
-                throw "SAM deployment failed with exit code $LASTEXITCODE"
-            }
-
-            Write-Host "Successfully deployed policies stack" -ForegroundColor Green
+        $exitCode = $LASTEXITCODE
+        if ($exitCode -ne 0) {
+            $errorMessage = @"
+Error: SAM deployment failed
+Function: Deploy-PoliciesAws
+Hints:
+  - Check AWS CloudFormation console for detailed errors
+  - Verify you have required IAM permissions
+  - Ensure the template syntax is correct
+  - Validate the parameter values
+Error Details: SAM deployment failed with exit code $exitCode
+Command Output: $($result | Out-String)
+"@
+            throw $errorMessage
         }
-        catch {
-            Write-Host "Error: Failed to deploy policies stack"
-            Write-Host "Hints:"
-            Write-Host "  - Check AWS CloudFormation console for detailed errors"
-            Write-Host "  - Verify you have required IAM permissions"
-            Write-Host "  - Ensure the template syntax is correct"
-            Write-Host "  - Validate the parameter values"
-            Write-Host "Error Details: $($_.Exception.Message)"
-            exit 1
-        }
+        Write-Host "Successfully deployed policies stack" -ForegroundColor Green
     }
     catch {
-        Write-Host "Error: An unexpected error occurred during policies deployment"
-        Write-Host "Hints:"
-        Write-Host "  - Check the AWS CloudFormation console for stack status"
-        Write-Host "  - Verify all required AWS services are available"
-        Write-Host "  - Review AWS CloudTrail logs for detailed error information"
-        Write-Host "Error Details: $($_.Exception.Message)"
-        exit 1
+        Write-Host ($_.Exception.Message)
+        return $false
     }
+    return $true
 }