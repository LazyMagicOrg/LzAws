<#
.SYNOPSIS
    Reads the KVS entries for the current account
.DESCRIPTION
    Reads the KVS entries for the current account
.EXAMPLE
    Get-KvsEntries
.EXAMPLE
    Get-KvsEntries
.NOTES
    Requires valid AWS credentials and appropriate permissions
    Must be run in the webapp Solution root folder
.OUTPUTS
    None
#>
function Get-KvsEntries {
    [CmdletBinding()]
    param()

    try {
<<<<<<< HEAD
        Write-LzAwsVerbose "Starting KVS entries retrieval"

        $SystemConfig = Get-SystemConfig
        # Get-SystemConfig already handles exit 1 on failure

        $Region = $SystemConfig.Region
        $Account = $SystemConfig.Account      
        $Config = $SystemConfig.Config
        $ProfileName = $SystemConfig.ProfileName

        Write-LzAwsVerbose "Region: $Region, Account: $Account"
        
        try {
            $ServiceStackOutputDict = Get-StackOutputs ($Config.SystemKey + "---system")
            $KvsArn = $ServiceStackOutputDict["KeyValueStoreArn"]
            if (-not $KvsArn) {
                Write-Host "Error: KeyValueStoreArn not found in stack outputs"
                Write-Host "Hints:"
                Write-Host "  - Check if the system stack is properly deployed"
                Write-Host "  - Verify the stack outputs contain KeyValueStoreArn"
                Write-Host "  - Ensure you have permission to read stack outputs"
                exit 1
            }
        }
        catch {
            Write-Host "Error: Failed to get stack outputs"
            Write-Host "Hints:"
            Write-Host "  - Check if the system stack exists"
            Write-Host "  - Verify AWS credentials are valid"
            Write-Host "  - Ensure you have permission to read stack outputs"
            Write-Host "Error Details: $($_.Exception.Message)"
            exit 1
        }
=======
        Get-SystemConfig # sets script scopevariables
        $Region = $script:Region
        $Account = $script:Account    
        $ProfileName = $script:ProfileName
        $Config = $script:Config

        Write-LzAwsVerbose "Region: $Region, Account: $Account"
   
        $ServiceStackOutputDict = Get-StackOutputs ($Config.SystemKey + "---system")
        $KvsArn = $ServiceStackOutputDict["KeyValueStoreArn"]

        # Retrieve the entire response object
        $null = Get-CFKVKeyValueStore -KvsARN $KvsARN
>>>>>>> 7a276d92

        try {
            # Retrieve the entire response object
            Get-CFKVKeyValueStore -KvsARN $KvsARN
            $Response = Get-CFKVKeyList -KvsARN $KvsARN
            return $Response
        }
        catch {
            Write-Host "Error: Failed to retrieve KVS entries"
            Write-Host "Hints:"
            Write-Host "  - Check if the KVS service is available"
            Write-Host "  - Verify the KVS ARN is valid"
            Write-Host "  - Ensure you have permission to access KVS"
            Write-Host "Error Details: $($_.Exception.Message)"
            exit 1
        }
    }
    catch {
        Write-Host "Error: An unexpected error occurred while retrieving KVS entries"
        Write-Host "Hints:"
        Write-Host "  - Check AWS service availability"
        Write-Host "  - Verify AWS credentials are valid"
        Write-Host "  - Review AWS CloudTrail logs for detailed error information"
        Write-Host "Error Details: $($_.Exception.Message)"
        exit 1
    }
}<|MERGE_RESOLUTION|>--- conflicted
+++ resolved
@@ -18,79 +18,36 @@
     param()
 
     try {
-<<<<<<< HEAD
         Write-LzAwsVerbose "Starting KVS entries retrieval"
 
-        $SystemConfig = Get-SystemConfig
-        # Get-SystemConfig already handles exit 1 on failure
+        $null = Get-SystemConfig
+        $Region = $script:Region
+        $Account = $script:Account      
+        $Config = $script:Config
+        $ProfileName = $script:ProfileName
 
-        $Region = $SystemConfig.Region
-        $Account = $SystemConfig.Account      
-        $Config = $SystemConfig.Config
-        $ProfileName = $SystemConfig.ProfileName
-
-        Write-LzAwsVerbose "Region: $Region, Account: $Account"
-        
-        try {
-            $ServiceStackOutputDict = Get-StackOutputs ($Config.SystemKey + "---system")
-            $KvsArn = $ServiceStackOutputDict["KeyValueStoreArn"]
-            if (-not $KvsArn) {
-                Write-Host "Error: KeyValueStoreArn not found in stack outputs"
-                Write-Host "Hints:"
-                Write-Host "  - Check if the system stack is properly deployed"
-                Write-Host "  - Verify the stack outputs contain KeyValueStoreArn"
-                Write-Host "  - Ensure you have permission to read stack outputs"
-                exit 1
-            }
-        }
-        catch {
-            Write-Host "Error: Failed to get stack outputs"
-            Write-Host "Hints:"
-            Write-Host "  - Check if the system stack exists"
-            Write-Host "  - Verify AWS credentials are valid"
-            Write-Host "  - Ensure you have permission to read stack outputs"
-            Write-Host "Error Details: $($_.Exception.Message)"
-            exit 1
-        }
-=======
-        Get-SystemConfig # sets script scopevariables
-        $Region = $script:Region
-        $Account = $script:Account    
-        $ProfileName = $script:ProfileName
-        $Config = $script:Config
-
-        Write-LzAwsVerbose "Region: $Region, Account: $Account"
-   
+       
         $ServiceStackOutputDict = Get-StackOutputs ($Config.SystemKey + "---system")
         $KvsArn = $ServiceStackOutputDict["KeyValueStoreArn"]
+        if (-not $KvsArn) {
+            $errorMessage = @"
+Error: KeyValueStoreArn not found in stack outputs
+Function: Get-KvsEntries
+Hints:
+  - Check if the system stack is properly deployed
+  - Verify the stack outputs contain KeyValueStoreArn
+  - Ensure you have permission to read stack outputs
+"@
+            throw $errorMessage
+        }
 
         # Retrieve the entire response object
-        $null = Get-CFKVKeyValueStore -KvsARN $KvsARN
->>>>>>> 7a276d92
-
-        try {
-            # Retrieve the entire response object
-            Get-CFKVKeyValueStore -KvsARN $KvsARN
-            $Response = Get-CFKVKeyList -KvsARN $KvsARN
-            return $Response
-        }
-        catch {
-            Write-Host "Error: Failed to retrieve KVS entries"
-            Write-Host "Hints:"
-            Write-Host "  - Check if the KVS service is available"
-            Write-Host "  - Verify the KVS ARN is valid"
-            Write-Host "  - Ensure you have permission to access KVS"
-            Write-Host "Error Details: $($_.Exception.Message)"
-            exit 1
-        }
+        Get-CFKVKeyValueStore -KvsARN $KvsARN
+        $Response = Get-CFKVKeyList -KvsARN $KvsARN
+        return $Response
     }
     catch {
-        Write-Host "Error: An unexpected error occurred while retrieving KVS entries"
-        Write-Host "Hints:"
-        Write-Host "  - Check AWS service availability"
-        Write-Host "  - Verify AWS credentials are valid"
-        Write-Host "  - Review AWS CloudTrail logs for detailed error information"
-        Write-Host "Error Details: $($_.Exception.Message)"
-        exit 1
+        Write-Host ($_.Exception.Message)
+        return $false
     }
 }