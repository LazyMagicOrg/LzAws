<#
.SYNOPSIS
    Creates an admin user in a user pool
.DESCRIPTION
    Creates an admin user in the user pool if it doesn't exist

.PARAMETER None
    This cmdlet does not accept parameters directly, but reads from system configuration
.EXAMPLE
    Set-Admin
    Creates an admin user in the user pool
.NOTES
    - Must be run from the Tenancy Solution root folder
.OUTPUTS
    None
#>

function Set-Admin {
    [CmdletBinding()]
    param()	
<<<<<<< HEAD

    Write-LzAwsVerbose "Deploying Authentication stack(s)"  
    $SystemConfig = Get-SystemConfig 

    $Config = $SystemConfig.Config
    $ProfileName = $Config.Profile
    $SystemKey = $Config.SystemKey
=======
	Write-LzAwsVerbose "Deploying Authentication stack(s)"  
    Get-SystemConfig # sets script scopevariables
    $Region = $script:Region
    $Account = $script:Account    
    $ProfileName = $script:ProfileName
    $Config = $script:Config

	$SystemKey = $Config.SystemKey
>>>>>>> 7a276d92
    $AdminAuth = $Config.AdminAuth
    $AdminEmail = $Config.AdminEmail

    # Get user pool id
    $AuthStackName = $SystemKey + "---" + $AdminAuth
    Write-Host "AuthStackName: $AuthStackName"
    $StackOutputs = Get-StackOutputs $AuthStackName
    $UserPoolId = $StackOutputs["UserPoolId"]

    try {
        $getCommand = "aws cognito-idp get-user --user-pool-id $UserPoolId --username Administrator --profile $ProfileName"
        $result = Invoke-Expression $getCommand 2>&1
        $exitCode = $LASTEXITCODE

        if ($exitCode -ne 0) {
            Write-LzAwsVerbose "Admin user does not exist. Creating..."
            $createCommand = "aws cognito-idp admin-create-user " + `
                "--user-pool-id $UserPoolId " + `
                "--username Administrator " + `
                "--temporary-password 'Initial123!' " + `
                "--user-attributes Name=email,Value=$AdminEmail " + `
                "--profile $ProfileName"
            
            $result = Invoke-Expression $createCommand 2>&1
            $exitCode = $LASTEXITCODE
            
            if ($exitCode -ne 0) {
                Write-Host "Failed to create admin user. Error: $($result | Out-String)"
                Write-Host "Hints:"
                Write-Host "  - Check if you have sufficient AWS permissions"
                Write-Host "  - Verify the user pool ID is correct"
                Write-Host "  - Ensure the admin email is valid"
                exit 1
            }
            Write-LzAwsVerbose "Admin user created successfully"
        } else {
            Write-LzAwsVerbose "Admin user already exists"
        }
    } catch {
        Write-Host "Error managing admin user: $($_.Exception.Message)"
        Write-Host "Hints:"
        Write-Host "  - Check if you have sufficient AWS permissions"
        Write-Host "  - Verify the user pool ID is correct"
        Write-Host "  - Ensure the admin email is valid"
        exit 1
    }
}<|MERGE_RESOLUTION|>--- conflicted
+++ resolved
@@ -18,68 +18,59 @@
 function Set-Admin {
     [CmdletBinding()]
     param()	
-<<<<<<< HEAD
+    try {
 
-    Write-LzAwsVerbose "Deploying Authentication stack(s)"  
-    $SystemConfig = Get-SystemConfig 
+        Write-LzAwsVerbose "Deploying Authentication stack(s)"  
+        $null = Get-SystemConfig 
+        $ProfileName = $script:ProfileName
+        $Region = $script:Region
+        $Config = $script:Config
+        $SystemKey = $Config.SystemKey
+        $AdminAuth = $Config.AdminAuth
+        $AdminEmail = $Config.AdminEmail
 
-    $Config = $SystemConfig.Config
-    $ProfileName = $Config.Profile
-    $SystemKey = $Config.SystemKey
-=======
-	Write-LzAwsVerbose "Deploying Authentication stack(s)"  
-    Get-SystemConfig # sets script scopevariables
-    $Region = $script:Region
-    $Account = $script:Account    
-    $ProfileName = $script:ProfileName
-    $Config = $script:Config
+        # Get user pool id
+        $AuthStackName = $SystemKey + "---" + $AdminAuth
+        Write-Host "AuthStackName: $AuthStackName"
+        $StackOutputs = Get-StackOutputs $AuthStackName
+        $UserPoolId = $StackOutputs["UserPoolId"]
 
-	$SystemKey = $Config.SystemKey
->>>>>>> 7a276d92
-    $AdminAuth = $Config.AdminAuth
-    $AdminEmail = $Config.AdminEmail
-
-    # Get user pool id
-    $AuthStackName = $SystemKey + "---" + $AdminAuth
-    Write-Host "AuthStackName: $AuthStackName"
-    $StackOutputs = Get-StackOutputs $AuthStackName
-    $UserPoolId = $StackOutputs["UserPoolId"]
-
-    try {
         $getCommand = "aws cognito-idp get-user --user-pool-id $UserPoolId --username Administrator --profile $ProfileName"
         $result = Invoke-Expression $getCommand 2>&1
         $exitCode = $LASTEXITCODE
 
         if ($exitCode -ne 0) {
             Write-LzAwsVerbose "Admin user does not exist. Creating..."
-            $createCommand = "aws cognito-idp admin-create-user " + `
-                "--user-pool-id $UserPoolId " + `
-                "--username Administrator " + `
-                "--temporary-password 'Initial123!' " + `
-                "--user-attributes Name=email,Value=$AdminEmail " + `
-                "--profile $ProfileName"
+            $result = aws cognito-idp admin-create-user `
+                --user-pool-id $UserPoolId `
+                --username Administrator `
+                --temporary-password 'Initial123!' `
+                --user-attributes "Name=email,Value=`"$AdminEmail`"" `
+                --profile $ProfileName `
+                --region $Region 2>&1
             
-            $result = Invoke-Expression $createCommand 2>&1
             $exitCode = $LASTEXITCODE
-            
+           
             if ($exitCode -ne 0) {
-                Write-Host "Failed to create admin user. Error: $($result | Out-String)"
-                Write-Host "Hints:"
-                Write-Host "  - Check if you have sufficient AWS permissions"
-                Write-Host "  - Verify the user pool ID is correct"
-                Write-Host "  - Ensure the admin email is valid"
-                exit 1
+                $errorMessage = @"
+Error: Failed to create admin user
+Function: Set-Admin
+Hints:
+  - Check if you have sufficient AWS permissions
+  - Verify the user pool ID is correct
+  - Ensure the admin email is valid
+  - email: $AdminEmail
+Error Details: $($result | Out-String)
+"@
+                throw $errorMessage
             }
             Write-LzAwsVerbose "Admin user created successfully"
         } else {
             Write-LzAwsVerbose "Admin user already exists"
         }
     } catch {
-        Write-Host "Error managing admin user: $($_.Exception.Message)"
-        Write-Host "Hints:"
-        Write-Host "  - Check if you have sufficient AWS permissions"
-        Write-Host "  - Verify the user pool ID is correct"
-        Write-Host "  - Ensure the admin email is valid"
-        exit 1
+        Write-Host ($_.Exception.Message)
+        return $false
     }
+    return $true
 }